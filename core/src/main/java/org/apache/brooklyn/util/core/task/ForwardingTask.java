--- conflicted
+++ resolved
@@ -314,13 +314,8 @@
     }
 
     @Override
-<<<<<<< HEAD
-    public void setSubmittedByTask(Maybe<Task<?>> taskM) {
-        delegate().setSubmittedByTask(taskM);
-=======
     public void setSubmittedByTask(Maybe<Task<?>> taskM, String taskId) {
         delegate().setSubmittedByTask(taskM, taskId);
->>>>>>> 0c2e1f60
     }
 
     @Override

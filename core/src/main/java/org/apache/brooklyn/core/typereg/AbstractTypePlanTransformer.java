--- conflicted
+++ resolved
@@ -103,13 +103,8 @@
                 @Override protected Object visitSpec() {
                     try { 
                         AbstractBrooklynObjectSpec<?, ?> result = createSpec(type, context);
-<<<<<<< HEAD
                         if (result==null) throw new UnsupportedTypePlanException("Transformer returned null for "+type);
-                        // see notes on catalogItemIdIfNotNull
-                        result.catalogItemIdIfNotNull(type.getId());
-=======
                         result.stackCatalogItemId(type.getId());
->>>>>>> 140631bc
                         return result;
                     } catch (Exception e) { throw Exceptions.propagate(e); }
                 }

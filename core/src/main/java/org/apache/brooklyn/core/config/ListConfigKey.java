/*
 * Licensed to the Apache Software Foundation (ASF) under one
 * or more contributor license agreements.  See the NOTICE file
 * distributed with this work for additional information
 * regarding copyright ownership.  The ASF licenses this file
 * to you under the Apache License, Version 2.0 (the
 * "License"); you may not use this file except in compliance
 * with the License.  You may obtain a copy of the License at
 *
 *     http://www.apache.org/licenses/LICENSE-2.0
 *
 * Unless required by applicable law or agreed to in writing,
 * software distributed under the License is distributed on an
 * "AS IS" BASIS, WITHOUT WARRANTIES OR CONDITIONS OF ANY
 * KIND, either express or implied.  See the License for the
 * specific language governing permissions and limitations
 * under the License.
 */
package org.apache.brooklyn.core.config;

<<<<<<< HEAD
import java.lang.reflect.ParameterizedType;
import java.lang.reflect.Type;
=======
import static com.google.common.base.Preconditions.checkNotNull;

>>>>>>> 733fe773
import java.util.ArrayList;
import java.util.Collection;
import java.util.Collections;
import java.util.List;
import java.util.Map;

import org.apache.brooklyn.core.config.internal.AbstractCollectionConfigKey;
import org.apache.brooklyn.core.internal.storage.impl.ConcurrentMapAcceptingNullVals;
import org.apache.brooklyn.util.collections.MutableList;
import org.slf4j.Logger;
import org.slf4j.LoggerFactory;

import com.google.common.reflect.TypeToken;

/** A config key representing a list of values. 
 * If a value is set on this key, it is _added_ to the list.
 * (With a warning is issued if a collection is passed in.)
 * If a value is set against an equivalent *untyped* key which *is* a collection,
 * it will be treated as a list upon discovery and used as a base to which subkey values are appended.
 * If a value is discovered against this key which is not a map or collection,
 * it is ignored.
 * <p>
 * To add all items in a collection, to add a collection as a single element, 
 * to clear the list, or to set a collection (clearing first), 
 * use the relevant {@link ListModification} in {@link ListModifications}.
 * <p>  
 * Specific values can be added in a replaceable way by referring to a subkey.
 * 
 * @deprecated since 0.6; use SetConfigKey. 
 * The ListConfigKey does not guarantee order when subkeys are used,
 * due to distribution and the use of the {@link ConcurrentMapAcceptingNullVals} 
 * as a backing store.
 * However the class will likely be kept around with tests for the time being
 * as we would like to repair this.
 */
//TODO Create interface
@Deprecated
public class ListConfigKey<V> extends AbstractCollectionConfigKey<List<V>,List<Object>,V> {

    private static final long serialVersionUID = 751024268729803210L;
    @SuppressWarnings("unused")
    private static final Logger log = LoggerFactory.getLogger(ListConfigKey.class);
    
    public static class Builder<V> extends BasicConfigKey.Builder<List<V>,Builder<V>> {
        protected Class<V> subType;
        
        public Builder(TypeToken<V> subType, String name) {
            super(new TypeToken<List<V>>() {}, name);
            this.subType = (Class<V>) subType.getRawType();
        }
        public Builder(Class<V> subType, String name) {
            super(new TypeToken<List<V>>() {}, name);
            this.subType = checkNotNull(subType, "subType");
        }
        public Builder(ListConfigKey<V> key) {
            this(key.getName(), key);
        }
        public Builder(String newName, ListConfigKey<V> key) {
            super(newName, key);
            subType = key.subType;
        }
        @Override
        public Builder<V> self() {
            return this;
        }
        @Override
        @Deprecated
        public Builder<V> name(String val) {
            throw new UnsupportedOperationException("Builder must be constructed with name");
        }
        @Override
        @Deprecated
        public Builder<V> type(Class<List<V>> val) {
            throw new UnsupportedOperationException("Builder must be constructed with type");
        }
        @Override
        @Deprecated
        public Builder<V> type(TypeToken<List<V>> val) {
            throw new UnsupportedOperationException("Builder must be constructed with type");
        }
        @Override
        public ListConfigKey<V> build() {
            return new ListConfigKey<V>(this);
        }
    }

    public ListConfigKey(Builder<V> builder) {
        super(builder, builder.subType);
    }

    public ListConfigKey(Class<V> subType, String name) {
        this(subType, name, name, null);
    }

    public ListConfigKey(Class<V> subType, String name, String description) {
        this(subType, name, description, null);
    }

    public ListConfigKey(Class<V> subType, String name, String description, List<? extends V> defaultValue) {
        super(typeTokenListWithSubtype(subType), subType, name, description, defaultValue);
    }

    @SuppressWarnings("unchecked")
    private static <V> TypeToken<List<? extends V>> typeTokenListWithSubtype(final Class<V> subType) {
        return (TypeToken<List<? extends V>>) TypeToken.of(new ParameterizedType() {
            @Override
            public Type getRawType() {
                return List.class;
            }
            
            @Override
            public Type getOwnerType() {
                return null;
            }
            
            @Override
            public Type[] getActualTypeArguments() {
                return new Type[] { subType };
            }
        });
    }
    
    @Override
    public String toString() {
        return String.format("%s[ListConfigKey:%s]", name, getTypeName());
    }

    @Override
    protected List<Object> merge(boolean unmodifiable, Iterable<?>... sets) {
        MutableList<Object> result = MutableList.of();
        for (Iterable<?> set: sets) result.addAll(set);
        if (unmodifiable) return result.asUnmodifiable();
        return result;
    }

    public interface ListModification<T> extends StructuredModification<ListConfigKey<T>>, List<T> {
    }
    
    public static class ListModifications extends StructuredModifications {
        /** when passed as a value to a ListConfigKey, causes each of these items to be added.
         * if you have just one, no need to wrap in a mod. */
        // to prevent confusion (e.g. if a list is passed) we require two objects here.
        public static final <T> ListModification<T> add(final T o1, final T o2, @SuppressWarnings("unchecked") final T ...oo) {
            List<T> l = new ArrayList<T>();
            l.add(o1); l.add(o2);
            for (T o: oo) l.add(o);
            return new ListModificationBase<T>(l, false);
        }
        /** when passed as a value to a ListConfigKey, causes each of these items to be added */
        public static final <T> ListModification<T> addAll(final Collection<T> items) { 
            return new ListModificationBase<T>(items, false);
        }
        /** when passed as a value to a ListConfigKey, causes the items to be added as a single element in the list */
        public static final <T> ListModification<T> addItem(final T item) {
            return new ListModificationBase<T>(Collections.singletonList(item), false);
        }
        /** when passed as a value to a ListConfigKey, causes the list to be cleared and these items added */
        public static final <T> ListModification<T> set(final Collection<T> items) { 
            return new ListModificationBase<T>(items, true);
        }
    }

    public static class ListModificationBase<T> extends ArrayList<T> implements ListModification<T> {
        private static final long serialVersionUID = 7131812294560446235L;
        private final boolean clearFirst;
        public ListModificationBase(Collection<T> delegate, boolean clearFirst) {
            super(delegate);
            this.clearFirst = clearFirst;
        }
        @SuppressWarnings({ "rawtypes", "unchecked" })
        @Override
        public Object applyToKeyInMap(ListConfigKey<T> key, Map target) {
            if (clearFirst) {
                StructuredModification<StructuredConfigKey> clearing = StructuredModifications.clearing();
                clearing.applyToKeyInMap(key, target);
            }
            for (T o: this) target.put(key.subKey(), o);
            return null;
        }
    }
}<|MERGE_RESOLUTION|>--- conflicted
+++ resolved
@@ -18,13 +18,10 @@
  */
 package org.apache.brooklyn.core.config;
 
-<<<<<<< HEAD
 import java.lang.reflect.ParameterizedType;
 import java.lang.reflect.Type;
-=======
 import static com.google.common.base.Preconditions.checkNotNull;
 
->>>>>>> 733fe773
 import java.util.ArrayList;
 import java.util.Collection;
 import java.util.Collections;
@@ -71,12 +68,13 @@
     public static class Builder<V> extends BasicConfigKey.Builder<List<V>,Builder<V>> {
         protected Class<V> subType;
         
+        @SuppressWarnings("unchecked")
         public Builder(TypeToken<V> subType, String name) {
-            super(new TypeToken<List<V>>() {}, name);
+            super(typeTokenListWithSubtype((Class<V>)subType.getRawType()), name);
             this.subType = (Class<V>) subType.getRawType();
         }
         public Builder(Class<V> subType, String name) {
-            super(new TypeToken<List<V>>() {}, name);
+            super(typeTokenListWithSubtype(subType), name);
             this.subType = checkNotNull(subType, "subType");
         }
         public Builder(ListConfigKey<V> key) {
@@ -123,13 +121,14 @@
         this(subType, name, description, null);
     }
 
+    @SuppressWarnings("unchecked")
     public ListConfigKey(Class<V> subType, String name, String description, List<? extends V> defaultValue) {
-        super(typeTokenListWithSubtype(subType), subType, name, description, defaultValue);
+        super(typeTokenListWithSubtype(subType), subType, name, description, (List<V>) defaultValue);
     }
 
     @SuppressWarnings("unchecked")
-    private static <V> TypeToken<List<? extends V>> typeTokenListWithSubtype(final Class<V> subType) {
-        return (TypeToken<List<? extends V>>) TypeToken.of(new ParameterizedType() {
+    private static <X> TypeToken<List<X>> typeTokenListWithSubtype(final Class<X> subType) {
+        return (TypeToken<List<X>>) TypeToken.of(new ParameterizedType() {
             @Override
             public Type getRawType() {
                 return List.class;

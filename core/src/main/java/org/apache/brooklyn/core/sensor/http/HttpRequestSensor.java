/*
 * Licensed to the Apache Software Foundation (ASF) under one
 * or more contributor license agreements.  See the NOTICE file
 * distributed with this work for additional information
 * regarding copyright ownership.  The ASF licenses this file
 * to you under the Apache License, Version 2.0 (the
 * "License"); you may not use this file except in compliance
 * with the License.  You may obtain a copy of the License at
 *
 *     http://www.apache.org/licenses/LICENSE-2.0
 *
 * Unless required by applicable law or agreed to in writing,
 * software distributed under the License is distributed on an
 * "AS IS" BASIS, WITHOUT WARRANTIES OR CONDITIONS OF ANY
 * KIND, either express or implied.  See the License for the
 * specific language governing permissions and limitations
 * under the License.
 */
package org.apache.brooklyn.core.sensor.http;

import java.net.URI;
import java.util.Map;

import org.apache.brooklyn.api.entity.EntityLocal;
import org.apache.brooklyn.config.ConfigKey;
import org.apache.brooklyn.core.config.ConfigKeys;
import org.apache.brooklyn.core.config.MapConfigKey;
import org.apache.brooklyn.core.effector.AddSensor;
import org.apache.brooklyn.core.entity.EntityInitializers;
import org.apache.brooklyn.core.entity.EntityInternal;
import org.apache.brooklyn.core.sensor.ssh.SshCommandSensor;
import org.apache.brooklyn.feed.http.HttpFeed;
import org.apache.brooklyn.feed.http.HttpPollConfig;
import org.apache.brooklyn.feed.http.HttpValueFunctions;
import org.apache.brooklyn.util.core.config.ConfigBag;
import org.apache.brooklyn.util.core.config.ResolvingConfigBag;
import org.apache.brooklyn.util.http.HttpToolResponse;
import org.apache.brooklyn.util.text.Strings;
import org.slf4j.Logger;
import org.slf4j.LoggerFactory;

import com.google.common.annotations.Beta;
import com.google.common.base.Function;
import com.google.common.base.Functions;
import com.google.common.base.Supplier;

import net.minidev.json.JSONObject;

/**
 * Configurable {@link org.apache.brooklyn.api.entity.EntityInitializer} which adds an HTTP sensor feed to retrieve the
 * {@link JSONObject} from a JSON response in order to populate the sensor with the data at the {@code jsonPath}.
 *
 * @see SshCommandSensor
 */
@Beta
public final class HttpRequestSensor<T> extends AddSensor<T> {

    private static final Logger LOG = LoggerFactory.getLogger(HttpRequestSensor.class);

    public static final ConfigKey<String> SENSOR_URI = ConfigKeys.newStringConfigKey("uri", "HTTP URI to poll for JSON");
    public static final ConfigKey<String> JSON_PATH = ConfigKeys.newStringConfigKey("jsonPath", "JSON path to select in HTTP response; default $", "$");
    public static final ConfigKey<String> USERNAME = ConfigKeys.newStringConfigKey("username", "Username for HTTP request, if required");
    public static final ConfigKey<String> PASSWORD = ConfigKeys.newStringConfigKey("password", "Password for HTTP request, if required");
<<<<<<< HEAD
    public static final ConfigKey<Map<String, String>> HEADERS = new MapConfigKey<String>(String.class, "headers");
=======
    public static final ConfigKey<Map<String, String>> HEADERS = new MapConfigKey<>(String.class, "headers");
    public static final ConfigKey<Boolean> SUPPRESS_DUPLICATES = ConfigKeys.newBooleanConfigKey(
            "suppressDuplicates", 
            "Whether to publish the sensor value again, if it is the same as the previous value",
            Boolean.FALSE);
    
    public static final ConfigKey<Boolean> PREEMPTIVE_BASIC_AUTH = ConfigKeys.newBooleanConfigKey(
            "preemptiveBasicAuth",
            "Whether to pre-emptively including a basic-auth header of the username:password (rather than waiting for a challenge)",
            Boolean.FALSE);
>>>>>>> 2c3e33b8
    
    public HttpRequestSensor(final ConfigBag params) {
        super(params);
        // TODO yoml serialization of this needs some attention; probably better to use a pure
        // config bag approach (as in this class) rather than an "extract-in-constructor" (as in parent)
        // so that there are no serialized fields, just serialized config
        rememberUnusedParams(params);
    }

    @Override
    public void apply(final EntityLocal entity) {
        super.apply(entity);

        if (LOG.isDebugEnabled()) {
            LOG.debug("Adding HTTP JSON sensor {} to {}", name, entity);
        }

        final ConfigBag allConfig = ConfigBag.newInstance().putAll(getRememberedParams());
        
        // TODO Keeping anonymous inner class for backwards compatibility with persisted state
        new Supplier<URI>() {
            @Override
            public URI get() {
                return URI.create(EntityInitializers.resolve(allConfig, SENSOR_URI));
            }
        };
        
        final Supplier<URI> uri = new UriSupplier(allConfig);
        final String jsonPath = EntityInitializers.resolve(allConfig, JSON_PATH);
        final String username = EntityInitializers.resolve(allConfig, USERNAME);
        final String password = EntityInitializers.resolve(allConfig, PASSWORD);
        final Map<String, String> headers = EntityInitializers.resolve(allConfig, HEADERS);
        final Boolean preemptiveBasicAuth = EntityInitializers.resolve(allConfig, PREEMPTIVE_BASIC_AUTH);
        final Boolean suppressDuplicates = EntityInitializers.resolve(allConfig, SUPPRESS_DUPLICATES);
        
        Function<? super HttpToolResponse, T> successFunction;
        if (Strings.isBlank(jsonPath)) {
            // TODO Should also coerce to type `allConfig.get(SENSOR_TYPE)` (would need to class-load that, using the entity's context)
            successFunction = (Function) HttpValueFunctions.stringContentsFunction();
        } else {
            successFunction = HttpValueFunctions.<T>jsonContentsFromPath(jsonPath);
        }
        
        HttpPollConfig<T> pollConfig = new HttpPollConfig<T>(sensor)
                .checkSuccess(HttpValueFunctions.responseCodeEquals(200))
                .onFailureOrException(Functions.constant((T) null))
                .onSuccess(successFunction)
                .suppressDuplicates(Boolean.TRUE.equals(suppressDuplicates))
                .period(period);

        HttpFeed.Builder httpRequestBuilder = HttpFeed.builder().entity(entity)
                .baseUri(uri)
                .credentialsIfNotNull(username, password)
                .preemptiveBasicAuth(Boolean.TRUE.equals(preemptiveBasicAuth))
                .poll(pollConfig);

        if (headers != null) {
            httpRequestBuilder.headers(headers);
        }
        
        HttpFeed feed = httpRequestBuilder.build();
        entity.addFeed(feed);
    }

    // TODO this will cause `allConfig` to be persisted inside the UriSupplier, which is not ideal.
    // However, it's hard to avoid, given we don't know what config is needed to later resolve the URI.
    static class UriSupplier implements Supplier<URI> {
        private final ConfigBag allConfig;
        
        public UriSupplier(ConfigBag allConfig) {
            this.allConfig = allConfig;
        }
        @Override
        public URI get() {
            return URI.create(EntityInitializers.resolve(allConfig, SENSOR_URI));
        }
    }
}<|MERGE_RESOLUTION|>--- conflicted
+++ resolved
@@ -27,13 +27,11 @@
 import org.apache.brooklyn.core.config.MapConfigKey;
 import org.apache.brooklyn.core.effector.AddSensor;
 import org.apache.brooklyn.core.entity.EntityInitializers;
-import org.apache.brooklyn.core.entity.EntityInternal;
 import org.apache.brooklyn.core.sensor.ssh.SshCommandSensor;
 import org.apache.brooklyn.feed.http.HttpFeed;
 import org.apache.brooklyn.feed.http.HttpPollConfig;
 import org.apache.brooklyn.feed.http.HttpValueFunctions;
 import org.apache.brooklyn.util.core.config.ConfigBag;
-import org.apache.brooklyn.util.core.config.ResolvingConfigBag;
 import org.apache.brooklyn.util.http.HttpToolResponse;
 import org.apache.brooklyn.util.text.Strings;
 import org.slf4j.Logger;
@@ -61,9 +59,6 @@
     public static final ConfigKey<String> JSON_PATH = ConfigKeys.newStringConfigKey("jsonPath", "JSON path to select in HTTP response; default $", "$");
     public static final ConfigKey<String> USERNAME = ConfigKeys.newStringConfigKey("username", "Username for HTTP request, if required");
     public static final ConfigKey<String> PASSWORD = ConfigKeys.newStringConfigKey("password", "Password for HTTP request, if required");
-<<<<<<< HEAD
-    public static final ConfigKey<Map<String, String>> HEADERS = new MapConfigKey<String>(String.class, "headers");
-=======
     public static final ConfigKey<Map<String, String>> HEADERS = new MapConfigKey<>(String.class, "headers");
     public static final ConfigKey<Boolean> SUPPRESS_DUPLICATES = ConfigKeys.newBooleanConfigKey(
             "suppressDuplicates", 
@@ -74,7 +69,6 @@
             "preemptiveBasicAuth",
             "Whether to pre-emptively including a basic-auth header of the username:password (rather than waiting for a challenge)",
             Boolean.FALSE);
->>>>>>> 2c3e33b8
     
     public HttpRequestSensor(final ConfigBag params) {
         super(params);

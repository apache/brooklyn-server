--- conflicted
+++ resolved
@@ -222,31 +222,6 @@
     }
 
     public static <T> Predicate<RegisteredType> anySuperType(final Predicate<Object> filter) {
-<<<<<<< HEAD
-        return new AnySuperTypeMatches(filter);
-    }
-    public static Predicate<RegisteredType> subtypeOf(final Class<?> filter) {
-        // the assignableFrom predicate checks if this class is assignable from the subsequent *input*.
-        // in other words, we're checking if any input is a subtype of this class
-        return anySuperType(new Predicate<Object>() {
-            @Override
-            public boolean apply(Object input) {
-                if (!(input instanceof Class)) return false;
-                return filter.isAssignableFrom((Class<?>)input);
-            }
-        });
-    }
-    public static Predicate<RegisteredType> subtypeOf(final String filter) {
-        // the assignableFrom predicate checks if this class is assignable from the subsequent *input*.
-        // in other words, we're checking if any input is a subtype of this class
-        return anySuperType(new Predicate<Object>() {
-            @Override
-            public boolean apply(Object input) {
-                if (input instanceof Class) input = ((Class<?>)input).getName();
-                return filter.equals(input);
-            }
-        });
-=======
         return new AnySuperTypeSatisfies(filter);
     }
     /** True for any {@link RegisteredType} which has a type ancestor (or self)
@@ -290,18 +265,14 @@
             if (input instanceof Class) input = ((Class<?>)input).getName();
             return filter.equals(input);
         }
->>>>>>> df83d44c
     }
     
     /** @deprecated since 0.13.0 use {@link AnySuperTypeSatisfies}, kept for persistence compatibility */
     @SuppressWarnings("unused")
     @Deprecated
     private static class AnySuperTypeMatches implements Predicate<RegisteredType> {
-        private final Predicate<Object> filter;
-        
-<<<<<<< HEAD
-        private AnySuperTypeMatches(Predicate<Object> filter) {
-=======
+        private final Predicate<Class<?>> filter;
+        
         private AnySuperTypeMatches(Predicate<Class<?>> filter) {
             this.filter = filter;
         }
@@ -321,16 +292,12 @@
         private final Predicate<Object> filter;
         
         private AnySuperTypeSatisfies(Predicate<Object> filter) {
->>>>>>> df83d44c
             this.filter = filter;
         }
         @Override
         public boolean apply(@Nullable RegisteredType item) {
             if (item==null) return false;
-<<<<<<< HEAD
-=======
             if (filter.apply(item)) return true;
->>>>>>> df83d44c
             return RegisteredTypes.isAnyTypeOrSuper(item.getSuperTypes(), filter);
         }
     }

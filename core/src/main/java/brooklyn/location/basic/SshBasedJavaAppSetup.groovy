--- conflicted
+++ resolved
@@ -120,8 +120,4 @@
 		if (result==1) return false
 		throw new IllegalStateException("$entity running check gave result code $result")
 	}
-<<<<<<< HEAD
-=======
-
->>>>>>> 458eb247
 }
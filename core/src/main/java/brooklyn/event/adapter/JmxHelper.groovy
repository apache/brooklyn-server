--- conflicted
+++ resolved
@@ -187,13 +187,12 @@
 		} 
 	}
 
-<<<<<<< HEAD
     public Set<ObjectInstance> findMBeans(ObjectName objectName) {
         return mbsc.queryMBeans(objectName, null)
     }
     
-	public ObjectInstance findMBean(ObjectName objectName) {
-		Set<ObjectInstance> beans = findMBeans(objectName)
+    public ObjectInstance findMBean(ObjectName objectName) {
+	Set<ObjectInstance> beans = findMBeans(objectName)
         if (beans.size() > 1) {
             LOG.warn "JMX object name query returned {} values for {}; ignoring all", beans.size(), objectName.canonicalName
             return null
@@ -211,22 +210,6 @@
             return bean
         }
     }
-=======
-    static Set<String> warned = []
-    
-	public ObjectInstance findMBean(ObjectName objectName) {
-		Set<ObjectInstance> beans = mbsc.queryMBeans(objectName, null)
-		if (beans.isEmpty() || beans.size() > 1) {
-            if (warned.add(objectName.canonicalName))
-			    LOG.warn "JMX object name query returned {} values for {} (future messages logged at debug)", beans.size(), objectName.canonicalName
-            else
-                LOG.debug "JMX object name query returned {} values for {} (repeat)", beans.size(), objectName.canonicalName
-			return null
-		}
-		ObjectInstance bean = beans.find { true }
-		return bean
-	}
->>>>>>> e50ed7a9
 
     public void checkMBeanExistsEventually(ObjectName objectName, long timeoutMillis) {
         checkMBeanExistsEventually(objectName, timeoutMillis*TimeUnit.MILLISECONDS)

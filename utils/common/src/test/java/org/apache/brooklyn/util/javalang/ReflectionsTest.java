/*
 * Licensed to the Apache Software Foundation (ASF) under one
 * or more contributor license agreements.  See the NOTICE file
 * distributed with this work for additional information
 * regarding copyright ownership.  The ASF licenses this file
 * to you under the Apache License, Version 2.0 (the
 * "License"); you may not use this file except in compliance
 * with the License.  You may obtain a copy of the License at
 *
 *     http://www.apache.org/licenses/LICENSE-2.0
 *
 * Unless required by applicable law or agreed to in writing,
 * software distributed under the License is distributed on an
 * "AS IS" BASIS, WITHOUT WARRANTIES OR CONDITIONS OF ANY
 * KIND, either express or implied.  See the License for the
 * specific language governing permissions and limitations
 * under the License.
 */
package org.apache.brooklyn.util.javalang;

import static org.testng.Assert.assertEquals;
import static org.testng.Assert.assertFalse;
import static org.testng.Assert.assertTrue;

import java.lang.reflect.Field;
import java.lang.reflect.Method;
import java.util.ArrayList;
import java.util.Arrays;
import java.util.LinkedHashMap;
import java.util.List;
import java.util.Map;

import org.apache.brooklyn.test.Asserts;
import org.apache.brooklyn.util.collections.MutableSet;
import org.apache.brooklyn.util.javalang.Reflections;
import org.apache.brooklyn.util.javalang.coerce.CommonAdaptorTypeCoercions;
import org.apache.brooklyn.util.javalang.coerce.TypeCoercer;
import org.apache.brooklyn.util.javalang.coerce.TypeCoercerExtensible;
import org.testng.Assert;
import org.testng.annotations.Test;

import com.google.common.base.Optional;
import com.google.common.collect.ImmutableList;
import com.google.common.collect.Lists;
import com.google.common.collect.Sets;

public class ReflectionsTest {

    @Test
    public void testFindPublicMethodsOrderedBySuper() throws Exception {
        List<Method> methods = Reflections.findPublicMethodsOrderedBySuper(MySubClass.class);
        assertContainsInOrder(methods, ImmutableList.of(
                MyInterface.class.getMethod("mymethod"), 
                MySuperClass.class.getMethod("mymethod"), 
                MySubClass.class.getMethod("mymethod")));
        assertNoDuplicates(methods);
    }
    
    @Test
    public void testFindPublicFieldsOrdereBySuper() throws Exception {
        List<Field> fields = Reflections.findPublicFieldsOrderedBySuper(MySubClass.class);
        assertContainsInOrder(fields, ImmutableList.of(
                MyInterface.class.getField("MY_FIELD"), 
                MySuperClass.class.getField("MY_FIELD"), 
                MySubClass.class.getField("MY_FIELD")));
        assertNoDuplicates(fields);
    }
    
    @Test
    public void testConstructLangObject() {
        // special test for this because the lang object might have classloader null
        Assert.assertTrue(Reflections.invokeConstructorFromArgs(java.util.Date.class).get() instanceof java.util.Date);
    }
    
    public static interface MyInterface {
        public static final int MY_FIELD = 0;
        public void mymethod();
    }
    public static class MySuperClass implements MyInterface {
        public static final int MY_FIELD = 0;
        
        @Override public void mymethod() {}
    }
    public static class MySubClass extends MySuperClass implements MyInterface {
        public static final int MY_FIELD = 0;
        @Override public void mymethod() {}
    }
    
    private void assertContainsInOrder(List<?> actual, List<?> subsetExpected) {
        int lastIndex = -1;
        for (Object e : subsetExpected) {
            int index = actual.indexOf(e);
            assertTrue(index >= 0 && index > lastIndex, "actual="+actual);
            lastIndex = index;
        }
    }
    
    private void assertNoDuplicates(List<?> actual) {
        assertEquals(actual.size(), Sets.newLinkedHashSet(actual).size(), "actual="+actual);
    }
    
    public static class CI1 {
        public final List<Object> constructorArgs;
        
        public CI1() {
            constructorArgs = ImmutableList.of();
        }
        public CI1(String x, int y) {
            constructorArgs = ImmutableList.<Object>of(x, y);
        }
        public CI1(String x, int y0, int y1, int ...yy) {
            constructorArgs = Lists.newArrayList();
            constructorArgs.addAll(ImmutableList.of(x, y0, y1));
            for (int yi: yy) constructorArgs.add(yi);
        }
        public static String m1(String x, int y) {
            return x+y;
        }
        public static String m1(String x, int y0, int y1, int ...yy) {
            int Y = y0 + y1;;
            for (int yi: yy) Y += yi;
            return x+Y;
        }
    }

    @Test
    public void testTypesMatch() throws Exception {
        Assert.assertTrue(Reflections.typesMatch(new Object[] { 3 }, new Class[] { Integer.class } ));
        Assert.assertTrue(Reflections.typesMatch(new Object[] { 3 }, new Class[] { int.class } ), "auto-boxing failure");
    }
    
    @Test
    public void testInvocation() throws Exception {
        Method m = CI1.class.getMethod("m1", String.class, int.class, int.class, int[].class);
        Assert.assertEquals(m.invoke(null, "hello", 1, 2, new int[] { 3, 4}), "hello10");
        
        Assert.assertEquals(Reflections.invokeMethodFromArgs(CI1.class, "m1", Arrays.<Object>asList("hello", 3)).get(), "hello3");
        Assert.assertEquals(Reflections.invokeMethodFromArgs(CI1.class, "m1", Arrays.<Object>asList("hello", 3, 4, 5)).get(), "hello12");
    }
    
    @Test
    public void testFindConstructors() throws Exception {
        Asserts.assertPresent(Reflections.findConstructorExactMaybe(String.class, String.class));
        Asserts.assertNotPresent(Reflections.findConstructorExactMaybe(String.class, Object.class));
    }

    @Test
    public void testInvocationCoercingArgs() throws Exception {
        TypeCoercerExtensible rawCoercer = TypeCoercerExtensible.newDefault();
        new CommonAdaptorTypeCoercions(rawCoercer).registerAllAdapters();
        Optional<TypeCoercer> coercer = Optional.<TypeCoercer>of(rawCoercer);
        
        Method m1Short = CI1.class.getMethod("m1", String.class, int.class);
        Method m1Long = CI1.class.getMethod("m1", String.class, int.class, int.class, int[].class);
        Assert.assertEquals(m1Short.invoke(null, "hello", 1), "hello1");
        Assert.assertEquals(m1Long.invoke(null, "hello", 1, 2, new int[] { 3, 4}), "hello10");
        
        Assert.assertEquals(Reflections.invokeMethodFromArgs(CI1.class, "m1", Arrays.<Object>asList('a', "2"), false, coercer).get(), "a2");
        Assert.assertEquals(Reflections.invokeMethodFromArgs(CI1.class, "m1", Arrays.<Object>asList('a', "3", "4", "5"), false, coercer).get(), "a12");
        Assert.assertEquals(Reflections.invokeMethodFromArgs(CI1.class, "m1", Arrays.<Object>asList('a', (byte)3, (byte)4, (byte)5), false, coercer).get(), "a12");
    }
    
    @Test
    public void testMethodInvocation() throws Exception {
        Method m1Short = CI1.class.getMethod("m1", String.class, int.class);
        Method m1Long = CI1.class.getMethod("m1", String.class, int.class, int.class, int[].class);
        
        Assert.assertEquals(Reflections.invokeMethodFromArgs(CI1.class, m1Short, Arrays.<Object>asList("hello", 3)), "hello3");
        Assert.assertEquals(Reflections.invokeMethodFromArgs(CI1.class, m1Long, Arrays.<Object>asList("hello", 3, 4, 5)), "hello12");
    }
    
    @Test
    public void testGetMethod() throws Exception {
        Method m1Short = CI1.class.getMethod("m1", String.class, int.class);
        Method m1Long = CI1.class.getMethod("m1", String.class, int.class, int.class, int[].class);
        
        Assert.assertEquals(Reflections.getMethodFromArgs(CI1.class, "m1", Arrays.<Object>asList("hello", 3)).get(), m1Short);
        Assert.assertEquals(Reflections.getMethodFromArgs(CI1.class, "m1", Arrays.<Object>asList("hello", 3, 4, 5)).get(), m1Long);
    }
    
    @Test
    public void testConstruction() throws Exception {
        Assert.assertEquals(Reflections.invokeConstructorFromArgs(CI1.class, new Object[] {"hello", 3}).get().constructorArgs, ImmutableList.of("hello", 3));
        Assert.assertEquals(Reflections.invokeConstructorFromArgs(CI1.class, new Object[] {"hello", 3, 4, 5}).get().constructorArgs, ImmutableList.of("hello", 3, 4, 5));
        Assert.assertFalse(Reflections.invokeConstructorFromArgs(CI1.class, new Object[] {"wrong", "args"}).isPresent());
    }

    @Test
    public void testArrayToList() throws Exception {
        assertEquals(Reflections.arrayToList(new String[] {"a", "b"}), ImmutableList.of("a", "b"));
        assertEquals(Reflections.arrayToList((Object) new String[] {"a", "b"}), ImmutableList.of("a", "b"));
    }
    
    @Test
    public void testFindAccessibleMethodFromSuperType() throws Exception {
        Method objectHashCode = Object.class.getMethod("hashCode", new Class[0]);
        Method methodOnSuperClass = PublicSuperClass.class.getMethod("methodOnSuperClass", new Class[0]);
        Method subMethodOnSuperClass = PrivateClass.class.getMethod("methodOnSuperClass", new Class[0]);
        Method methodOnInterface = PublicInterface.class.getMethod("methodOnInterface", new Class[0]);
        Method subMethodOnInterface = PrivateClass.class.getMethod("methodOnInterface", new Class[0]);
        Method inaccessibleStaticMethod = PrivateClass.class.getMethod("otherStaticMethod", new Class[0]);
        Method inaccessiblePublicMethod = PrivateClass.class.getMethod("otherPublicMethod", new Class[0]);
        Method inaccessibleProtectedMethod = PrivateClass.class.getDeclaredMethod("otherProtectedMethod", new Class[0]);
        
        assertEquals(Reflections.findAccessibleMethod(objectHashCode).get(), objectHashCode);
        assertEquals(Reflections.findAccessibleMethod(methodOnSuperClass).get(), methodOnSuperClass);
        assertEquals(Reflections.findAccessibleMethod(methodOnInterface).get(), methodOnInterface);
        assertEquals(Reflections.findAccessibleMethod(subMethodOnSuperClass).get(), methodOnSuperClass);
        assertEquals(Reflections.findAccessibleMethod(subMethodOnInterface).get(), methodOnInterface);
        
        assertFalse(Reflections.findAccessibleMethod(inaccessibleStaticMethod).isPresent());
        assertFalse(Reflections.findAccessibleMethod(inaccessiblePublicMethod).isPresent());
        assertFalse(Reflections.findAccessibleMethod(inaccessibleProtectedMethod).isPresent());
    }
    
    // I wanted to use LogWatcher to confirm we only get log.warn once, but that is in 
    // brooklyn-test-support, which depends on brooklyn-utils-common (where this class is).
    // Unfortunately that would create a circular dependency.
    @Test
    public void testTrySetAccessible() throws Exception {
        Method inaccessibleOtherMethod = PrivateClass.class.getMethod("otherPublicMethod", new Class[0]);
        
        assertFalse(inaccessibleOtherMethod.isAccessible());
        Reflections.trySetAccessible(inaccessibleOtherMethod);
        assertTrue(inaccessibleOtherMethod.isAccessible());
    }
    
    interface I { };
    interface J extends I { };
    interface K extends I, J { };
    interface L { };
    interface M { };
    class A implements I { };
    class B extends A implements L { };
    class C extends B implements M, K { };
    
    @Test
    public void testGetAllInterfaces() throws Exception {
        Assert.assertEquals(Reflections.getAllInterfaces(A.class), ImmutableList.of(I.class));
        Assert.assertEquals(Reflections.getAllInterfaces(B.class), ImmutableList.of(L.class, I.class));
        Assert.assertEquals(Reflections.getAllInterfaces(C.class), ImmutableList.of(M.class, K.class, I.class, J.class, L.class));
    }

<<<<<<< HEAD
    public static class FF1 {
        int y;
        public int x;
        public FF1(int x, int y) { this.x = x; this.y = y; }
    }
    public static class FF2 extends FF1 {
        public int z;
        int x;
        public FF2(int x, int y, int x2, int z) { super(x, y); this.x = x2; this.z = z; }
    }
    
    @Test
    public void testFindPublicFields() throws Exception {
        List<Field> fields = Reflections.findPublicFieldsOrderedBySuper(FF2.class);
        if (fields.size() != 2) Assert.fail("Wrong number of fields: "+fields);
        int i=0;
        Assert.assertEquals(fields.get(i++).getName(), "x");
        Assert.assertEquals(fields.get(i++).getName(), "z");
    }
    
    @Test
    public void testFindAllFields() throws Exception {
        List<Field> fields = Reflections.findFields(FF2.class, null, null);
        // defaults to SUB_BEST_FIELD_LAST_THEN_ALPHA
        if (fields.size() != 4) Assert.fail("Wrong number of fields: "+fields);
        int i=0;
        Assert.assertEquals(fields.get(i++).getName(), "x");
        Assert.assertEquals(fields.get(i++).getName(), "y");
        Assert.assertEquals(fields.get(i++).getName(), "x");
        Assert.assertEquals(fields.get(i++).getName(), "z");
    }

    @Test
    public void testFindAllFieldsSubBestFirstThenAlpha() throws Exception {
        List<Field> fields = Reflections.findFields(FF2.class, null, FieldOrderings.SUB_BEST_FIELD_FIRST_THEN_ALPHABETICAL);
        if (fields.size() != 4) Assert.fail("Wrong number of fields: "+fields);
        int i=0;
        Assert.assertEquals(fields.get(i++).getName(), "x");
        Assert.assertEquals(fields.get(i++).getName(), "z");
        Assert.assertEquals(fields.get(i++).getName(), "x");
        Assert.assertEquals(fields.get(i++).getName(), "y");
    }

    @Test
    public void testFindAllFieldsSubBestLastThenAlpha() throws Exception {
        List<Field> fields = Reflections.findFields(FF2.class, null, FieldOrderings.SUB_BEST_FIELD_LAST_THEN_ALPHABETICAL);
        if (fields.size() != 4) Assert.fail("Wrong number of fields: "+fields);
        int i=0;
        Assert.assertEquals(fields.get(i++).getName(), "x");
        Assert.assertEquals(fields.get(i++).getName(), "y");
        Assert.assertEquals(fields.get(i++).getName(), "x");
        Assert.assertEquals(fields.get(i++).getName(), "z");
    }

    @Test
    public void testFindAllFieldsAlphaSubBestFirst() throws Exception {
        List<Field> fields = Reflections.findFields(FF2.class, null, FieldOrderings.ALPHABETICAL_FIELD_THEN_SUB_BEST_FIRST);
        if (fields.size() != 4) Assert.fail("Wrong number of fields: "+fields);
        int i=0;
        Assert.assertEquals(fields.get(i).getName(), "x");
        Assert.assertEquals(fields.get(i++).getDeclaringClass(), FF2.class);
        Assert.assertEquals(fields.get(i).getName(), "x");
        Assert.assertEquals(fields.get(i++).getDeclaringClass(), FF1.class);
        Assert.assertEquals(fields.get(i++).getName(), "y");
        Assert.assertEquals(fields.get(i++).getName(), "z");
    }

    @Test
    public void testFindAllFieldsNotAlpha() throws Exception {
        // ?? - does this test depend on the JVM?  it preserves the default order of fields
        List<Field> fields = Reflections.findFields(FF2.class, null, FieldOrderings.SUB_BEST_FIELD_LAST_THEN_DEFAULT);
        if (fields.size() != 4) Assert.fail("Wrong number of fields: "+fields);
        int i=0;
        // can't say more about order than this
        Assert.assertEquals(MutableSet.of(fields.get(i++).getName(), fields.get(i++).getName()), 
            MutableSet.of("x", "y"));
        Assert.assertEquals(MutableSet.of(fields.get(i++).getName(), fields.get(i++).getName()), 
            MutableSet.of("x", "z"));
    }

    @Test
    public void testFindField() throws Exception {
        FF2 f2 = new FF2(1,2,3,4);
        Field fz = Reflections.findField(FF2.class, "z");
        Assert.assertEquals(fz.get(f2), 4);
        Field fx2 = Reflections.findField(FF2.class, "x");
        Assert.assertEquals(fx2.get(f2), 3);
        Field fy = Reflections.findField(FF2.class, "y");
        Assert.assertEquals(fy.get(f2), 2);
        Field fx1 = Reflections.findField(FF1.class, "x");
        Assert.assertEquals(fx1.get(f2), 1);
        
        Field fxC2 = Reflections.findField(FF2.class, FF2.class.getCanonicalName()+"."+"x");
        Assert.assertEquals(fxC2.get(f2), 3);
        Field fxC1 = Reflections.findField(FF2.class, FF1.class.getCanonicalName()+"."+"x");
        Assert.assertEquals(fxC1.get(f2), 1);
    }

    @Test
    public void testGetFieldValue() {
        FF2 f2 = new FF2(1,2,3,4);
        Assert.assertEquals(Reflections.getFieldValueMaybe(f2, "x").get(), 3);
        Assert.assertEquals(Reflections.getFieldValueMaybe(f2, "y").get(), 2);
        
        Assert.assertEquals(Reflections.getFieldValueMaybe(f2, FF2.class.getCanonicalName()+"."+"x").get(), 3);
        Assert.assertEquals(Reflections.getFieldValueMaybe(f2, FF1.class.getCanonicalName()+"."+"x").get(), 1);
    }

    @SuppressWarnings("rawtypes")
    static class MM1 {
        public void foo(List l) {}
        @SuppressWarnings("unused")
        private void bar(List l) {}
    }

    @SuppressWarnings("rawtypes")
    static class MM2 extends MM1 {
        public void foo(ArrayList l) {}
    }

    @Test
    public void testFindMethods() {
        Asserts.assertSize(Reflections.findMethodsCompatible(MM2.class, "foo", ArrayList.class), 2);
        Asserts.assertSize(Reflections.findMethodsCompatible(MM2.class, "foo", List.class), 1);
        Asserts.assertSize(Reflections.findMethodsCompatible(MM2.class, "foo", Object.class), 0);
        Asserts.assertSize(Reflections.findMethodsCompatible(MM2.class, "foo", Map.class), 0);
        Asserts.assertSize(Reflections.findMethodsCompatible(MM2.class, "bar", List.class), 1);
        Asserts.assertSize(Reflections.findMethodsCompatible(MM1.class, "bar", ArrayList.class), 1);
    }

    @Test
    public void testFindMethod() {
        Asserts.assertTrue(Reflections.findMethodMaybe(MM2.class, "foo", ArrayList.class).isPresent());
        Asserts.assertTrue(Reflections.findMethodMaybe(MM2.class, "foo", List.class).isPresent());
        Asserts.assertTrue(Reflections.findMethodMaybe(MM2.class, "foo", Object.class).isAbsent());
        Asserts.assertTrue(Reflections.findMethodMaybe(MM2.class, "bar", List.class).isPresent());
        Asserts.assertTrue(Reflections.findMethodMaybe(MM2.class, "bar", ArrayList.class).isAbsent());
    }
    
    @Test
    public void testHasSerializableMethods() {
        Asserts.assertFalse(Reflections.hasSpecialSerializationMethods(MM2.class));
        Asserts.assertTrue(Reflections.hasSpecialSerializationMethods(LinkedHashMap.class));
    }
    
=======
    public static abstract class PublicSuperClass {
        public abstract void methodOnSuperClass();
    }
        
    public static interface PublicInterface {
        public void methodOnInterface();
    }
        
    static class PrivateClass extends PublicSuperClass implements PublicInterface {
        public PrivateClass() {}
        
        @Override
        public void methodOnSuperClass() {}
        
        @Override
        public void methodOnInterface() {}
        
        public void otherPublicMethod() {}
        
        protected void otherProtectedMethod() {}
        
        public static void otherStaticMethod() {}
    }
>>>>>>> 97eaf5ac
}<|MERGE_RESOLUTION|>--- conflicted
+++ resolved
@@ -241,7 +241,30 @@
         Assert.assertEquals(Reflections.getAllInterfaces(C.class), ImmutableList.of(M.class, K.class, I.class, J.class, L.class));
     }
 
-<<<<<<< HEAD
+    public static abstract class PublicSuperClass {
+        public abstract void methodOnSuperClass();
+    }
+        
+    public static interface PublicInterface {
+        public void methodOnInterface();
+    }
+        
+    static class PrivateClass extends PublicSuperClass implements PublicInterface {
+        public PrivateClass() {}
+        
+        @Override
+        public void methodOnSuperClass() {}
+        
+        @Override
+        public void methodOnInterface() {}
+        
+        public void otherPublicMethod() {}
+        
+        protected void otherProtectedMethod() {}
+        
+        public static void otherStaticMethod() {}
+    }
+    
     public static class FF1 {
         int y;
         public int x;
@@ -387,29 +410,4 @@
         Asserts.assertTrue(Reflections.hasSpecialSerializationMethods(LinkedHashMap.class));
     }
     
-=======
-    public static abstract class PublicSuperClass {
-        public abstract void methodOnSuperClass();
-    }
-        
-    public static interface PublicInterface {
-        public void methodOnInterface();
-    }
-        
-    static class PrivateClass extends PublicSuperClass implements PublicInterface {
-        public PrivateClass() {}
-        
-        @Override
-        public void methodOnSuperClass() {}
-        
-        @Override
-        public void methodOnInterface() {}
-        
-        public void otherPublicMethod() {}
-        
-        protected void otherProtectedMethod() {}
-        
-        public static void otherStaticMethod() {}
-    }
->>>>>>> 97eaf5ac
 }
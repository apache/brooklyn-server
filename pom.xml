--- conflicted
+++ resolved
@@ -168,11 +168,7 @@
         <kubernetes-client.version>1.4.27</kubernetes-client.version>
 
         <!-- Dependencies shipped with vanilla karaf; update these when we update the karaf version -->
-<<<<<<< HEAD
-        <karaf.version>4.2.3</karaf.version>
-=======
         <karaf.version>4.2.7</karaf.version>
->>>>>>> 894faf4c
         <karaf.plugin.version>${karaf.version}</karaf.plugin.version>
         <jetty.version>9.4.20.v20190813</jetty.version>
         <commons-collections.version>3.2.2</commons-collections.version>

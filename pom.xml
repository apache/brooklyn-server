<?xml version="1.0" encoding="UTF-8"?>
<!--
    Licensed to the Apache Software Foundation (ASF) under one
    or more contributor license agreements.  See the NOTICE file
    distributed with this work for additional information
    regarding copyright ownership.  The ASF licenses this file
    to you under the Apache License, Version 2.0 (the
    "License"); you may not use this file except in compliance
    with the License.  You may obtain a copy of the License at

     http://www.apache.org/licenses/LICENSE-2.0

    Unless required by applicable law or agreed to in writing,
    software distributed under the License is distributed on an
    "AS IS" BASIS, WITHOUT WARRANTIES OR CONDITIONS OF ANY
    KIND, either express or implied.  See the License for the
    specific language governing permissions and limitations
    under the License.
-->
<project xmlns="http://maven.apache.org/POM/4.0.0" xmlns:xsi="http://www.w3.org/2001/XMLSchema-instance"
    xsi:schemaLocation="http://maven.apache.org/POM/4.0.0 http://maven.apache.org/xsd/maven-4.0.0.xsd">

    <modelVersion>4.0.0</modelVersion>
    <parent>
        <groupId>org.apache</groupId>
        <artifactId>apache</artifactId>
        <version>17</version>
        <relativePath></relativePath> <!-- prevent loading of ../pom.xml as the "parent" -->
    </parent>

    <groupId>org.apache.brooklyn</groupId>
    <artifactId>brooklyn-server</artifactId>
    <version>0.9.0-SNAPSHOT</version>  <!-- BROOKLYN_VERSION -->
    <packaging>pom</packaging>

    <name>Brooklyn Server Root</name>
    <description>
        Brooklyn Server project root, serving as the ancestor POM for all projects --
        declaring versions, profiles, and the modules to build
    </description>
    <url>https://brooklyn.apache.org/</url>
    <inceptionYear>2012</inceptionYear>

    <developers>
        <!-- TODO update with PMC members and committers -->
    </developers>

    <scm>
        <connection>scm:git:https://git-wip-us.apache.org/repos/asf/incubator-brooklyn.git</connection>
        <developerConnection>scm:git:https://git-wip-us.apache.org/repos/asf/incubator-brooklyn.git</developerConnection>
        <url>https://git-wip-us.apache.org/repos/asf?p=incubator-brooklyn.git</url>
        <tag>HEAD</tag>
    </scm>

    <issueManagement>
        <system>JIRA</system>
        <url>https://issues.apache.org/jira/browse/BROOKLYN</url>
    </issueManagement>
    <ciManagement>
        <system>Jenkins</system>
        <url>https://builds.apache.org/job/incubator-brooklyn-master-build/</url>
    </ciManagement>
    <mailingLists>
        <mailingList>
            <name>Brooklyn Developer List</name>
            <subscribe>dev-subscribe@brooklyn.apache.org</subscribe>
            <unsubscribe>dev-unsubscribe@brooklyn.apache.org</unsubscribe>
            <post>dev@brooklyn.apache.org</post>
            <archive>
                http://mail-archives.apache.org/mod_mbox/brooklyn-dev/
            </archive>
        </mailingList>
    </mailingLists>

    <properties>
        <brooklyn.version>0.9.0-SNAPSHOT</brooklyn.version>  <!-- BROOKLYN_VERSION -->

        <org.osgi.core.version>6.0.0</org.osgi.core.version>

        <!-- Compilation -->
        <java.version>1.7</java.version>
        <project.build.sourceEncoding>UTF-8</project.build.sourceEncoding>
        <project.reporting.outputEncoding>UTF-8</project.reporting.outputEncoding>

        <!-- Dependency Configuration -->
        <jclouds.groupId>org.apache.jclouds</jclouds.groupId> <!-- JCLOUDS_GROUPID_VERSION -->

        <!-- Testing Configuration -->
        <includedTestGroups />
        <excludedTestGroups>Integration,Acceptance,Live,WIP,Broken</excludedTestGroups>
        <surefire.failIfNoSpecifiedTests>false</surefire.failIfNoSpecifiedTests>

        <!-- Dependency Versions -->
        <jclouds.version>1.9.2</jclouds.version> <!-- JCLOUDS_VERSION -->
        <logback.version>1.0.7</logback.version>
        <slf4j.version>1.6.6</slf4j.version>  <!-- used for java.util.logging jul-to-slf4j interception -->
<<<<<<< HEAD
        <guava.version>17.0</guava.version>
        <guava-swagger.version>18.0</guava-swagger.version>
=======
        <!-- Must match jclouds' version. From jclouds 1.9.3+ can be any version in the range [16-20) -->
        <guava.version>16.0.1</guava.version>
>>>>>>> 67361772
        <xstream.version>1.4.7</xstream.version>
        <!-- double-check downstream projects before changing jackson and resteasy versions -->
        <fasterxml.jackson.version>2.4.5</fasterxml.jackson.version>
        <resteasy.version>3.0.8.Final</resteasy.version>
        <jersey.version>1.19</jersey.version>
        <cxf.version>3.1.4</cxf.version>
        <httpclient.version>4.4.1</httpclient.version>
        <commons-lang3.version>3.3.2</commons-lang3.version>
        <groovy.version>2.3.7</groovy.version> <!-- Version supported by https://github.com/groovy/groovy-eclipse/wiki/Groovy-Eclipse-2.9.1-Release-Notes -->
        <jsr305.version>2.0.1</jsr305.version>
        <snakeyaml.version>1.11</snakeyaml.version>
        <!-- Next version of swagger requires changes to how path mapping and scanner injection are done. -->
        <swagger.version>1.5.6</swagger.version>
        <jansi.version>1.2.1</jansi.version>
        <gson.version>2.3</gson.version>
        <ivy.version>2.2.0</ivy.version>
        <mx4j.version>3.0.1</mx4j.version>
        <bouncycastle.version>1.49</bouncycastle.version>
        <sshj.version>0.8.1</sshj.version>
        <felix.framework.version>5.4.0</felix.framework.version>
        <reflections.version>0.9.9-RC1</reflections.version>
        <jetty.version>9.2.13.v20150730</jetty.version>
        <jetty-schemas.version>3.1.M0</jetty-schemas.version>
        <airline.version>0.6</airline.version>
        <mockwebserver.version>20121111</mockwebserver.version>
        <freemarker.version>2.3.22</freemarker.version>
        <commons-io.version>2.4</commons-io.version>
        <jsonPath.version>2.0.0</jsonPath.version>
        <commons-compress.version>1.4</commons-compress.version>
        <validation-api.version>1.1.0.Final</validation-api.version>
        <geronimo-jms_1.1_spec.version>1.1.1</geronimo-jms_1.1_spec.version>
        <geronimo-jta_1.1_spec.version>1.1.1</geronimo-jta_1.1_spec.version>
        <sleepycat-je.version>5.0.34</sleepycat-je.version>
        <commons-cli.version>1.2</commons-cli.version>
        <astyanax.version>3.8.0</astyanax.version>
        <jcouchdb.version>0.11.0-1</jcouchdb.version>
        <solr.version>4.7.0</solr.version>
        <jtidy.version>r8-20060801</jtidy.version>
        <opendmk_jmxremote_optional_jar.version>1.0-b01-ea</opendmk_jmxremote_optional_jar.version>
        <jopt.version>4.3</jopt.version>
        <concurrentlinkedhashmap.version>1.0_jdk5</concurrentlinkedhashmap.version>
        <javax-servlet.version>3.1.0</javax-servlet.version>
        <javax-servlet-jsp.version>2.0</javax-servlet-jsp.version>
        <jcommander.version>1.27</jcommander.version>
        <xml-apis.version>1.0.b2</xml-apis.version>
        <jsr250-api.version>1.0</jsr250-api.version>
        <guice.version>3.0</guice.version>
        <javax-inject.version>1</javax-inject.version>
        <aopalliance.version>1.0</aopalliance.version>
        <commons-configuration.version>1.7</commons-configuration.version>
        <commons-lang.version>2.4</commons-lang.version>
        <hamcrest.version>1.1</hamcrest.version>
        <jsr311-api.version>1.1.1</jsr311-api.version>
        <jax-rs-api.version>2.0.1</jax-rs-api.version>
        <maxmind.version>0.8.1</maxmind.version>
        <maxmind-db.version>0.3.4</maxmind-db.version>
        <jna.version>4.0.0</jna.version>
        <winrm4j.version>0.3.5</winrm4j.version>
        <!-- Transitive dependencies, declared explicitly to avoid version mismatch -->
        <clojure.version>1.4.0</clojure.version>
        <zookeeper.version>3.3.4</zookeeper.version>
        <ring-core.version>1.1.5</ring-core.version>
        <clj-time.version>0.4.1</clj-time.version>
        <commons-codec.version>1.9</commons-codec.version>
        <log4j.version>1.2.17</log4j.version>
        <commons-logging.version>1.2</commons-logging.version>
        <jline.version>2.12</jline.version>
        <jsonSmart.version>2.1.1</jsonSmart.version>
        <minidev.asm.version>1.0.2</minidev.asm.version>
        <commons-beanutils.version>1.9.1</commons-beanutils.version>
        <commons-collections.version>3.2.1</commons-collections.version>

        <!-- Testing Dependency Versions -->
        <testng.version>6.8.8</testng.version>
        <mockito.version>1.10.8</mockito.version>
        <assertj.version>2.2.0</assertj.version> <!-- v 2.2.0 is being used as v 3.20 introduces Java8 dependencies-->
        <cobertura.plugin.version>2.7</cobertura.plugin.version>
        <surefire.version>2.18.1</surefire.version>
        <plantuml.version>6121</plantuml.version>
        <ant.version>1.8.4</ant.version>

        <!-- Build Tool Versions -->
        <maven-war-plugin.version>2.4</maven-war-plugin.version>
        <maven-dependency-plugin.version>2.8</maven-dependency-plugin.version>
        <maven-replacer-plugin.version>1.5.2</maven-replacer-plugin.version>
        <nodejs-maven-plugin.version>1.0.3</nodejs-maven-plugin.version>
        <nodejs-maven-binaries.version>0.10.25</nodejs-maven-binaries.version>
        <jasmine-maven-plugin.version>1.3.1.5</jasmine-maven-plugin.version>
        <requirejs-maven-plugin.version>2.0.0</requirejs-maven-plugin.version>
        <maven-antrun-plugin.version>1.7</maven-antrun-plugin.version>

    </properties>

    <modules>
        <module>parent</module>

        <module>api</module>
        <module>camp</module>
        <module>core</module>
        <module>policy</module>

        <module>locations/jclouds</module>

        <module>software/base</module>
        <module>software/winrm</module>

        <module>storage/hazelcast</module>

        <module>server-cli</module>
        <module>launcher-common</module>
        <module>launcher</module>
        <module>logging/logback-includes</module>
        <module>logging/logback-xml</module>
        <module>rest/rest-api</module>
        <module>rest/rest-client</module>
        <module>rest/rest-resources</module>
        <module>rest/rest-server</module>
        <module>rest/rest-server-jersey</module>
        <module>test-framework</module>
        <module>test-support</module>


        <module>utils/common</module>
        <module>utils/groovy</module>
        <module>utils/jmx/jmxmp-ssl-agent</module>
        <module>utils/jmx/jmxrmi-agent</module>
        <module>utils/test-support</module>
        <module>utils/rest-swagger</module>

        <module>karaf</module>

        <module>utils/rt-felix</module>

    </modules>

</project><|MERGE_RESOLUTION|>--- conflicted
+++ resolved
@@ -94,13 +94,10 @@
         <jclouds.version>1.9.2</jclouds.version> <!-- JCLOUDS_VERSION -->
         <logback.version>1.0.7</logback.version>
         <slf4j.version>1.6.6</slf4j.version>  <!-- used for java.util.logging jul-to-slf4j interception -->
-<<<<<<< HEAD
-        <guava.version>17.0</guava.version>
-        <guava-swagger.version>18.0</guava-swagger.version>
-=======
         <!-- Must match jclouds' version. From jclouds 1.9.3+ can be any version in the range [16-20) -->
         <guava.version>16.0.1</guava.version>
->>>>>>> 67361772
+        <!-- This can be different, OSGi will pick it up -->
+        <guava-swagger.version>18.0</guava-swagger.version>
         <xstream.version>1.4.7</xstream.version>
         <!-- double-check downstream projects before changing jackson and resteasy versions -->
         <fasterxml.jackson.version>2.4.5</fasterxml.jackson.version>

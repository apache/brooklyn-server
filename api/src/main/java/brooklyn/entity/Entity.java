package brooklyn.entity;

import java.io.Serializable;
import java.util.Collection;

import brooklyn.event.Event;
import brooklyn.event.EventListener;
import brooklyn.location.Location;

/**
 * The basic interface for a Brooklyn entity.
 * 
 * @see AbstractEntity
 */
public interface Entity extends Serializable {
    /**
     * The unique identifier for this entity.
     */
    String getId();
    
    /**
     * A display name; recommended to be a concise single-line description.
     */
    String getDisplayName();
    
    /**
     * Information about the type of this entity; analogous to Java's object.getClass.
     */
    EntityClass getEntityClass();
    
    /*
     * Return the {@link Application} this entity is registered with.
     */
    Application getApplication();
<<<<<<< HEAD

    /**
     * Return the id of the {@link Application} this entity is registered with.
     */
    String getApplicationId();

    /**
     * Mutable attributes on this entity.
     * 
     * This can include activity information and status information (e.g. AttributeSensors), as well as
     * arbitrary internal properties which can make life much easier/dynamic (though we lose something in type safety)
     * e.g. jmxHost / jmxPort are handled as attributes
     */
    Map<String,Object> getAttributes();

=======
    
>>>>>>> 77b91963
    /**
     * The owner of this entity, null if no owner.
     *
     * The owner is normally the entity responsible for creating/destroying this entity.
     */
    Group getOwner();
    
    /**
     * The {@link Collection} of {@link Group}s that this entity is a member of.
     *
     * Groupings can be used to allow easy management/monitoring of a group of entities.
     */
    Collection<Group> getGroups();
    
<<<<<<< HEAD
    /**
     * Update the {@link Sensor} data for the given attribute with a new value.
     * 
     * @return the old value for the attribute
     */
    <T> T updateAttribute(Sensor<T> attribute, T val);
    
    /**
     * Get the latest value of a {@link Sensor} attribute.
     */
    <T> T getAttribute(Sensor<T> attribute);
=======
//    void subscribe(EventFilter filter, EventListener listener);
//    void subscribe(Predicate<Entity> entities, EventFilter filter, EventListener listener);
>>>>>>> 77b91963

    /**
     * Add this entity to a {@link Group} as a child of the parent entity.
     */
    void addGroup(Group parent);

    /**
     * The ids of all {@link Group}s this entity belongs to.
     */
    Collection<String> getGroupIds();

    /**
     * Return all the {@link Location}s this entity is deployed to.
     */
    Collection<Location> getLocations();
    
    /**
     * Allow us to subscribe to data from a {@link Sensor} on another entity.
     * 
     * @return a subscription id which can be used to unsubscribe
     */
    <T> long subscribe(Entity producer, Sensor<T> sensor, EventListener<T> listener);
        
    /**
     * The entity should raise the supplied {@link Event} and sent it to all interested parties.
     */
    <T> void raiseEvent(Event<T> event);
}<|MERGE_RESOLUTION|>--- conflicted
+++ resolved
@@ -32,7 +32,6 @@
      * Return the {@link Application} this entity is registered with.
      */
     Application getApplication();
-<<<<<<< HEAD
 
     /**
      * Return the id of the {@link Application} this entity is registered with.
@@ -48,9 +47,6 @@
      */
     Map<String,Object> getAttributes();
 
-=======
-    
->>>>>>> 77b91963
     /**
      * The owner of this entity, null if no owner.
      *
@@ -65,7 +61,6 @@
      */
     Collection<Group> getGroups();
     
-<<<<<<< HEAD
     /**
      * Update the {@link Sensor} data for the given attribute with a new value.
      * 
@@ -77,10 +72,6 @@
      * Get the latest value of a {@link Sensor} attribute.
      */
     <T> T getAttribute(Sensor<T> attribute);
-=======
-//    void subscribe(EventFilter filter, EventListener listener);
-//    void subscribe(Predicate<Entity> entities, EventFilter filter, EventListener listener);
->>>>>>> 77b91963
 
     /**
      * Add this entity to a {@link Group} as a child of the parent entity.

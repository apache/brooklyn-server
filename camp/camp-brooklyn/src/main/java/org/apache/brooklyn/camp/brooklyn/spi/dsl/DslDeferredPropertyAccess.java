/*
 * Licensed to the Apache Software Foundation (ASF) under one
 * or more contributor license agreements.  See the NOTICE file
 * distributed with this work for additional information
 * regarding copyright ownership.  The ASF licenses this file
 * to you under the Apache License, Version 2.0 (the
 * "License"); you may not use this file except in compliance
 * with the License.  You may obtain a copy of the License at
 *
 *     http://www.apache.org/licenses/LICENSE-2.0
 *
 * Unless required by applicable law or agreed to in writing,
 * software distributed under the License is distributed on an
 * "AS IS" BASIS, WITHOUT WARRANTIES OR CONDITIONS OF ANY
 * KIND, either express or implied.  See the License for the
 * specific language governing permissions and limitations
 * under the License.
 */
package org.apache.brooklyn.camp.brooklyn.spi.dsl;

import com.fasterxml.jackson.annotation.JsonIgnore;
import org.apache.brooklyn.api.mgmt.Task;
import org.apache.brooklyn.api.objs.Configurable;
import org.apache.brooklyn.camp.brooklyn.spi.dsl.parse.PropertyAccess;
import org.apache.brooklyn.config.ConfigKey;
import org.apache.brooklyn.core.config.ConfigKeys;
import org.apache.brooklyn.util.core.task.Tasks;
import org.apache.brooklyn.util.core.task.ValueResolver;
import org.apache.brooklyn.util.exceptions.Exceptions;
import org.apache.brooklyn.util.guava.Maybe;
import org.apache.brooklyn.util.text.StringEscapes;
import org.apache.brooklyn.util.text.Strings;
import org.slf4j.Logger;
import org.slf4j.LoggerFactory;

import java.lang.reflect.Field;

import java.lang.reflect.InvocationTargetException;
import java.lang.reflect.Method;
import java.util.List;
import java.util.Map;
import java.util.concurrent.Callable;

/**
 * TODO parser return objects that we CAN recognise as being interpreted to form the thing below.
 *  ie currently it return eg QuotedString(s) and FunctionWithArg(f, args). it will now also return PropertyAccess(target, index).
 * then BrooklynDslInterpreter looks at those tokens to create the right BrooklynDslDeferredSupplier instances.
 * so it needs also to recognise PropertyAccess and create instances of the class below.
 *
 * thing below might need a bit more eg a nice toString (which should produce re-interpretable input),
 * but is roughly
 * <code>[index]</code> is tried:
 * * an argument to a `get(index)` method (works for lists and maps: index or key)
 * * a bean property (if index is a string, look for method called getIndex() or a field called  'index'
 * * a config key, if the target is Configurable , ie getConfig(index) or config().get(index)
 */
public class DslDeferredPropertyAccess extends BrooklynDslDeferredSupplier {
    private static final Logger LOG = LoggerFactory.getLogger(PropertyAccess.class);

    BrooklynDslDeferredSupplier target;
    Object index;

    public DslDeferredPropertyAccess() {}

    public DslDeferredPropertyAccess(BrooklynDslDeferredSupplier target, Object index) {
        this.target = target;
        this.index = index;
    }

    public BrooklynDslDeferredSupplier getTarget() {
        return target;
    }

    public Object getIndex() {
        return index;
    }

    protected Object getIndexOnTarget(Object targetEvaluated) {
        Object targetResult = target.get();
        if (targetResult==null) {
            throw new IllegalStateException("Source was null when evaluating property '"+index+"' in "+this);
        }

        Exception failure = null;
        try {
            if (targetResult instanceof List) {
                return ((List<?>) targetResult).get(Integer.parseInt(index.toString()));
            } else if (targetResult instanceof Map) {  // maybe add configurable here
                return ((Map<?, ?>) targetResult).get(index);
            } else if (index instanceof String) {
                final String propName = (String) index;
                if (targetResult instanceof Configurable) {
                    return ((Configurable) targetResult).getConfig(ConfigKeys.newConfigKey(Object.class, propName));
                }
                try {
                    Field field = targetResult.getClass().getDeclaredField(propName);
                    // field.setAccessible(true); // private not allowed, for security
                    return field.get(targetResult);
                } catch (NoSuchFieldException | IllegalAccessException e) {
                    Exceptions.propagateIfFatal(e);

                    if (LOG.isTraceEnabled())
                        LOG.trace("Field " + propName + " not found on type " + targetResult.getClass(), e);
                }
<<<<<<< HEAD

                final String getter = "get" + propName.substring(0, 1).toUpperCase() + propName.substring(1);
                try {
                    Method method = targetResult.getClass().getDeclaredMethod(getter);
                    // method.setAccessible(true); // private not allowed, for security
                    return method.invoke(targetResult);
                } catch (Exception e) {
                    Exceptions.propagateIfFatal(e);

                    if (LOG.isTraceEnabled())
                        LOG.trace("Problem invoking method " + getter + " on type " + targetResult.getClass(), e);
                }

=======

                final String getter = "get" + propName.substring(0, 1).toUpperCase() + propName.substring(1);
                try {
                    Method method = targetResult.getClass().getDeclaredMethod(getter);
                    // method.setAccessible(true); // private not allowed, for security
                    return method.invoke(targetResult);
                } catch (Exception e) {
                    Exceptions.propagateIfFatal(e);

                    if (LOG.isTraceEnabled())
                        LOG.trace("Problem invoking method " + getter + " on type " + targetResult.getClass(), e);
                }

>>>>>>> 6938a98a
                throw new IllegalStateException("Neither field and using getter)");
            }
        } catch (Exception e) {
            Exceptions.propagateIfFatal(e);
            failure = e;
        }

        throw new IllegalStateException("Unable to access property '"+index+"' on '"+targetResult+"' in "+this, failure);
    }

    @Override
    public Task newTask() {
        return Tasks.builder().displayName("Retrieving property or index " + index).tag("TRANSIENT").dynamic(false)
                .body(new Callable<Object>() {
            public Object call() throws Exception {
                ValueResolver<Object> r = Tasks.resolving(target, Object.class).context(entity().getExecutionContext()).deep().immediately(false);
                return getIndexOnTarget(r);
            }
        }).build();
    }

    @Override  @JsonIgnore
    public Maybe getImmediately() {
        return target.getImmediately().transformNow(this::getIndexOnTarget);
    }

    @Override
    public String toString() {
        // prefer the dsl set on us, if set
        if (dsl instanceof String && Strings.isNonBlank((String)dsl)) return (String)dsl;

        return target + "[" +
                (index instanceof Integer ? index : StringEscapes.JavaStringEscapes.wrapJavaString("" + index)) + "]";
    }
}<|MERGE_RESOLUTION|>--- conflicted
+++ resolved
@@ -102,7 +102,6 @@
                     if (LOG.isTraceEnabled())
                         LOG.trace("Field " + propName + " not found on type " + targetResult.getClass(), e);
                 }
-<<<<<<< HEAD
 
                 final String getter = "get" + propName.substring(0, 1).toUpperCase() + propName.substring(1);
                 try {
@@ -116,21 +115,6 @@
                         LOG.trace("Problem invoking method " + getter + " on type " + targetResult.getClass(), e);
                 }
 
-=======
-
-                final String getter = "get" + propName.substring(0, 1).toUpperCase() + propName.substring(1);
-                try {
-                    Method method = targetResult.getClass().getDeclaredMethod(getter);
-                    // method.setAccessible(true); // private not allowed, for security
-                    return method.invoke(targetResult);
-                } catch (Exception e) {
-                    Exceptions.propagateIfFatal(e);
-
-                    if (LOG.isTraceEnabled())
-                        LOG.trace("Problem invoking method " + getter + " on type " + targetResult.getClass(), e);
-                }
-
->>>>>>> 6938a98a
                 throw new IllegalStateException("Neither field and using getter)");
             }
         } catch (Exception e) {

/*
 * Licensed to the Apache Software Foundation (ASF) under one
 * or more contributor license agreements.  See the NOTICE file
 * distributed with this work for additional information
 * regarding copyright ownership.  The ASF licenses this file
 * to you under the Apache License, Version 2.0 (the
 * "License"); you may not use this file except in compliance
 * with the License.  You may obtain a copy of the License at
 *
 *     http://www.apache.org/licenses/LICENSE-2.0
 *
 * Unless required by applicable law or agreed to in writing,
 * software distributed under the License is distributed on an
 * "AS IS" BASIS, WITHOUT WARRANTIES OR CONDITIONS OF ANY
 * KIND, either express or implied.  See the License for the
 * specific language governing permissions and limitations
 * under the License.
 */
package org.apache.brooklyn.camp.brooklyn.spi.dsl;

import java.lang.reflect.InvocationTargetException;
import java.util.ArrayList;
import java.util.List;
import java.util.Map;

import org.apache.brooklyn.camp.brooklyn.spi.dsl.methods.BrooklynDslCommon;
import org.apache.brooklyn.camp.brooklyn.spi.dsl.parse.DslParser;
import org.apache.brooklyn.camp.brooklyn.spi.dsl.parse.FunctionWithArgs;
import org.apache.brooklyn.camp.brooklyn.spi.dsl.parse.QuotedString;
import org.apache.brooklyn.camp.spi.resolve.PlanInterpreter;
import org.apache.brooklyn.camp.spi.resolve.PlanInterpreter.PlanInterpreterAdapter;
import org.apache.brooklyn.camp.spi.resolve.interpret.PlanInterpretationNode;
import org.apache.brooklyn.camp.spi.resolve.interpret.PlanInterpretationNode.Role;
import org.apache.brooklyn.util.exceptions.Exceptions;
import org.apache.brooklyn.util.text.Strings;
import org.slf4j.Logger;
import org.slf4j.LoggerFactory;

import com.google.common.base.CaseFormat;

/**
 * {@link PlanInterpreter} which understands the $brooklyn DSL
 */
public class BrooklynDslInterpreter extends PlanInterpreterAdapter {

    private static final Logger log = LoggerFactory.getLogger(BrooklynDslInterpreter.class);

    @Override
    public boolean isInterestedIn(PlanInterpretationNode node) {
        return node.matchesPrefix("$brooklyn:") || node.getNewValue() instanceof FunctionWithArgs;
    }

    private static ThreadLocal<PlanInterpretationNode> currentNode = new ThreadLocal<PlanInterpretationNode>();
    /** returns the current node, stored in a thread-local, to populate the dsl field of {@link BrooklynDslDeferredSupplier} instances */
    public static PlanInterpretationNode currentNode() {
        return currentNode.get();
    }
    /** sets the current node */
    public static void currentNode(PlanInterpretationNode node) {
        currentNode.set(node);
    }
    public static void currentNodeClear() {
        currentNode.set(null);
    }
    
    @Override
    public void applyYamlPrimitive(PlanInterpretationNode node) {
        String expression = node.getNewValue().toString();

        try {
            currentNode.set(node);
            Object parsedNode = new DslParser(expression).parse();
            if ((parsedNode instanceof FunctionWithArgs) && ((FunctionWithArgs)parsedNode).getArgs()==null) {
                if (node.getRoleInParent() == Role.MAP_KEY) {
                    node.setNewValue(parsedNode);
                    // will be handled later
                } else {
                    throw new IllegalStateException("Invalid function-only expression '"+((FunctionWithArgs)parsedNode).getFunction()+"'");
                }
            } else {
                node.setNewValue( evaluate(parsedNode, true) );
            }
        } catch (Exception e) {
            log.warn("Error evaluating node (rethrowing) '"+expression+"': "+e);
            Exceptions.propagateIfFatal(e);
            throw new IllegalArgumentException("Error evaluating node '"+expression+"'", e);
        } finally {
            currentNodeClear();
        }
    }
    
    @Override
    public boolean applyMapEntry(PlanInterpretationNode node, Map<Object, Object> mapIn, Map<Object, Object> mapOut,
            PlanInterpretationNode key, PlanInterpretationNode value) {
        if (key.getNewValue() instanceof FunctionWithArgs) {
            try {
                currentNode.set(node);

                FunctionWithArgs f = (FunctionWithArgs) key.getNewValue();
                if (f.getArgs()!=null)
                    throw new IllegalStateException("Invalid map key function "+f.getFunction()+"; should not have arguments if taking arguments from map");

                // means evaluation acts on values
                List<Object> args = new ArrayList<Object>();
                if (value.getNewValue() instanceof Iterable<?>) {
                    for (Object vi: (Iterable<?>)value.getNewValue())
                        args.add(vi);
                } else {
                    args.add(value.getNewValue());
                }

                try {
                    // TODO in future we should support functions of the form 'Maps.clear', 'Maps.reset', 'Maps.remove', etc;
                    // default approach only supported if mapIn has single item and mapOut is empty
                    if (mapIn.size()!=1) 
                        throw new IllegalStateException("Map-entry DSL syntax only supported with single item in map, not "+mapIn);
                    if (mapOut.size()!=0) 
                        throw new IllegalStateException("Map-entry DSL syntax only supported with empty output map-so-far, not "+mapOut);

                    node.setNewValue( evaluate(new FunctionWithArgs(f.getFunction(), args), false) );
                    return false;
                } catch (Exception e) {
                    log.warn("Error evaluating map-entry (rethrowing) '"+f.getFunction()+args+"': "+e);
                    Exceptions.propagateIfFatal(e);
                    throw new IllegalArgumentException("Error evaluating map-entry '"+f.getFunction()+args+"'", e);
                }

            } finally {
                currentNodeClear();
            }
        }
        return super.applyMapEntry(node, mapIn, mapOut, key, value);
    }

    public Object evaluate(Object f, boolean deepEvaluation) {
        if (f instanceof FunctionWithArgs) {
            return evaluateOn(BrooklynDslCommon.class, (FunctionWithArgs) f, deepEvaluation);
        }
        
        if (f instanceof List) {
            Object o = BrooklynDslCommon.class;
            for (Object i: (List<?>)f) {
                o = evaluateOn( o, (FunctionWithArgs)i, deepEvaluation );
            }
            return o;
        }

        if (f instanceof QuotedString) {
            return ((QuotedString)f).unwrapped();
        }

        throw new IllegalArgumentException("Unexpected element in parse tree: '"+f+"' (type "+(f!=null ? f.getClass() : null)+")");
    }
    
    public Object evaluateOn(Object o, FunctionWithArgs f, boolean deepEvaluation) {
        if (f.getArgs()==null)
            throw new IllegalStateException("Invalid function-only expression '"+f.getFunction()+"'");

        String fn = f.getFunction();
<<<<<<< HEAD
        fn = Strings.removeFromStart(fn, "$brooklyn:");
        if (fn.contains("-")) {
            fn = CaseFormat.LOWER_HYPHEN.to(CaseFormat.LOWER_CAMEL, fn);
        }
=======
        fn = Strings.removeFromStart(fn, BrooklynDslCommon.PREFIX);
>>>>>>> 39301e0f
        if (fn.startsWith("function.")) {
            // If the function name starts with 'function.', then we look for the function in BrooklynDslCommon.Functions
            // As all functions in BrooklynDslCommon.Functions are static, we don't need to worry whether a class
            // or an instance was passed into this method
            o = BrooklynDslCommon.Functions.class;
            fn = Strings.removeFromStart(fn, "function.");
        }
        List<Object> args = new ArrayList<>();
        for (Object arg: f.getArgs()) {
            args.add( deepEvaluation ? evaluate(arg, true) : arg );
        }
        try {
            // TODO Could move argument resolve in DslDeferredFunctionCall freeing each Deffered implementation
            // having to handle it separately. The shortcoming is that will lose the eager evaluation we have here.
            if (o instanceof BrooklynDslDeferredSupplier && !(o instanceof DslFunctionSource)) {
                return new DslDeferredFunctionCall(o, fn, args);
            } else {
                // Would prefer to keep the invocation logic encapsulated in DslDeferredFunctionCall, but
                // for backwards compatibility will evaluate as much as possible eagerly (though it shouldn't matter in theory).
                return DslDeferredFunctionCall.invokeOn(o, fn, args).get();
            }
        } catch (Exception e) {
            Exceptions.propagateIfFatal(e);
            throw Exceptions.propagate(new InvocationTargetException(e, "Error invoking '"+fn+"' on '"+o+"' with arguments "+args+""));
        }
    }

}<|MERGE_RESOLUTION|>--- conflicted
+++ resolved
@@ -157,14 +157,10 @@
             throw new IllegalStateException("Invalid function-only expression '"+f.getFunction()+"'");
 
         String fn = f.getFunction();
-<<<<<<< HEAD
-        fn = Strings.removeFromStart(fn, "$brooklyn:");
+        fn = Strings.removeFromStart(fn, BrooklynDslCommon.PREFIX);
         if (fn.contains("-")) {
             fn = CaseFormat.LOWER_HYPHEN.to(CaseFormat.LOWER_CAMEL, fn);
         }
-=======
-        fn = Strings.removeFromStart(fn, BrooklynDslCommon.PREFIX);
->>>>>>> 39301e0f
         if (fn.startsWith("function.")) {
             // If the function name starts with 'function.', then we look for the function in BrooklynDslCommon.Functions
             // As all functions in BrooklynDslCommon.Functions are static, we don't need to worry whether a class

/*
 * Licensed to the Apache Software Foundation (ASF) under one
 * or more contributor license agreements.  See the NOTICE file
 * distributed with this work for additional information
 * regarding copyright ownership.  The ASF licenses this file
 * to you under the Apache License, Version 2.0 (the
 * "License"); you may not use this file except in compliance
 * with the License.  You may obtain a copy of the License at
 *
 *     http://www.apache.org/licenses/LICENSE-2.0
 *
 * Unless required by applicable law or agreed to in writing,
 * software distributed under the License is distributed on an
 * "AS IS" BASIS, WITHOUT WARRANTIES OR CONDITIONS OF ANY
 * KIND, either express or implied.  See the License for the
 * specific language governing permissions and limitations
 * under the License.
 */
package org.apache.brooklyn.camp.brooklyn.spi.dsl.methods;

import static org.apache.brooklyn.camp.brooklyn.spi.dsl.DslUtils.resolved;

import java.util.NoSuchElementException;
import java.util.concurrent.Callable;
import java.util.concurrent.ExecutionException;

import org.apache.brooklyn.api.entity.Entity;
import org.apache.brooklyn.api.mgmt.ExecutionContext;
import org.apache.brooklyn.api.mgmt.Task;
import org.apache.brooklyn.api.objs.BrooklynObject;
import org.apache.brooklyn.api.sensor.AttributeSensor;
import org.apache.brooklyn.api.sensor.Sensor;
import org.apache.brooklyn.camp.brooklyn.BrooklynCampConstants;
import org.apache.brooklyn.camp.brooklyn.spi.dsl.BrooklynDslDeferredSupplier;
import org.apache.brooklyn.camp.brooklyn.spi.dsl.DslAccessible;
import org.apache.brooklyn.camp.brooklyn.spi.dsl.DslFunctionSource;
import org.apache.brooklyn.config.ConfigKey;
import org.apache.brooklyn.core.config.ConfigKeys;
import org.apache.brooklyn.core.entity.Entities;
import org.apache.brooklyn.core.entity.EntityInternal;
import org.apache.brooklyn.core.entity.EntityPredicates;
import org.apache.brooklyn.core.mgmt.BrooklynTaskTags;
import org.apache.brooklyn.core.mgmt.internal.EntityManagerInternal;
import org.apache.brooklyn.core.sensor.DependentConfiguration;
import org.apache.brooklyn.core.sensor.Sensors;
import org.apache.brooklyn.util.core.flags.TypeCoercions;
import org.apache.brooklyn.util.core.task.BasicExecutionContext;
import org.apache.brooklyn.util.core.task.DeferredSupplier;
import org.apache.brooklyn.util.core.task.ImmediateSupplier;
import org.apache.brooklyn.util.core.task.TaskBuilder;
import org.apache.brooklyn.util.core.task.Tasks;
import org.apache.brooklyn.util.exceptions.Exceptions;
import org.apache.brooklyn.util.groovy.GroovyJavaMethods;
import org.apache.brooklyn.util.guava.Maybe;
import org.apache.brooklyn.util.text.Strings;

import com.google.common.base.CaseFormat;
import com.google.common.base.Converter;
import com.google.common.base.Objects;
import com.google.common.base.Optional;
import com.google.common.base.Preconditions;
import com.google.common.base.Predicate;
import com.google.common.base.Predicates;
import com.google.common.collect.Iterables;
import com.google.common.util.concurrent.Callables;

public class DslComponent extends BrooklynDslDeferredSupplier<Entity> implements DslFunctionSource {

    private static final long serialVersionUID = -7715984495268724954L;
    
    private final String componentId;
    private final DeferredSupplier<?> componentIdSupplier;
    private final DslComponent scopeComponent;
    private final Scope scope;

    /**
     * Checks the type of {@code componentId} to create the right kind of {@link DslComponent}
     * (based on whether the componentId is already resolved. Accepts either a {@link String} or a 
     * {@link DeferredSupplier}.
     */
    public static DslComponent newInstance(DslComponent scopeComponent, Scope scope, Object componentId) {
        if (resolved(componentId)) {
            // if all args are resolved, apply the componentId now
            return new DslComponent(scopeComponent, scope, (String) componentId);
        } else {
            return new DslComponent(scopeComponent, scope, (DeferredSupplier<?>)componentId);
        }
    }

    /**
     * Checks the type of {@code componentId} to create the right kind of {@link DslComponent}
     * (based on whether the componentId is already resolved. Accepts either a {@link String} or a 
     * {@link DeferredSupplier}.
     */
    public static DslComponent newInstance(Scope scope, Object componentId) {
        if (resolved(componentId)) {
            // if all args are resolved, apply the componentId now
            return new DslComponent(scope, (String) componentId);
        } else {
            return new DslComponent(scope, (DeferredSupplier<?>)componentId);
        }
    }

    /**
     * Resolve componentId in the {@link Scope#GLOBAL} scope.
     * 
     * @deprecated since 0.10.0; pass the {@link Scope} explicitly.
     */
    @Deprecated
    public DslComponent(String componentId) {
        this(Scope.GLOBAL, componentId);
    }

    /**
     * Resolve in scope relative to the current 
     * {@link BrooklynTaskTags#getTargetOrContextEntity) target or context} entity
     * (where the scope defines an unambiguous relationship that will resolve to a single 
     * component - e.g. "parent").
     */
    public DslComponent(Scope scope) {
        this(null, scope);
    }

    /**
     * Resolve in scope relative to {@code scopeComponent} entity
     * (where the scope defines an unambiguous relationship that will resolve to a single 
     * component - e.g. "parent").
     */
    public DslComponent(DslComponent scopeComponent, Scope scope) {
        this(scopeComponent, scope, (String)null);
    }
    
    /**
     * Resolve componentId in scope relative to the current
     * {@link BrooklynTaskTags#getTargetOrContextEntity) target or context} entity.
     */
    public DslComponent(Scope scope, String componentId) {
        this(null, scope, componentId);
    }

    public DslComponent(Scope scope, DeferredSupplier<?> componentIdSupplier) {
        this(null, scope, componentIdSupplier);
    }

    /**
     * Resolve componentId in scope relative to scopeComponent.
     */
    public DslComponent(DslComponent scopeComponent, Scope scope, String componentId) {
        Preconditions.checkNotNull(scope, "scope");
        this.scopeComponent = scopeComponent;
        this.componentId = componentId;
        this.componentIdSupplier = null;
        this.scope = scope;
    }

    /**
     * Resolve componentId in scope relative to scopeComponent.
     */
    public DslComponent(DslComponent scopeComponent, Scope scope, DeferredSupplier<?> componentIdSupplier) {
        Preconditions.checkNotNull(scope, "scope");
        this.scopeComponent = scopeComponent;
        this.componentId = null;
        this.componentIdSupplier = componentIdSupplier;
        this.scope = scope;
    }

    // ---------------------------

    public Scope getScope() {
        return scope;
    }
    
    @Override
    public final Maybe<Entity> getImmediately() {
        return new EntityInScopeFinder(scopeComponent, scope, componentId, componentIdSupplier).getImmediately();
    }

    @Override
    public Task<Entity> newTask() {
        return TaskBuilder.<Entity>builder()
                .displayName(toString())
                .tag(BrooklynTaskTags.TRANSIENT_TASK_TAG)
                .body(new EntityInScopeFinder(scopeComponent, scope, componentId, componentIdSupplier))
                .build();
    }
    
    protected static class EntityInScopeFinder implements Callable<Entity>, ImmediateSupplier<Entity> {
        protected final DslComponent scopeComponent;
        protected final Scope scope;
        protected final String componentId;
        protected final DeferredSupplier<?> componentIdSupplier;
        
        public EntityInScopeFinder(DslComponent scopeComponent, Scope scope, String componentId, DeferredSupplier<?> componentIdSupplier) {
            this.scopeComponent = scopeComponent;
            this.scope = scope;
            this.componentId = componentId;
            this.componentIdSupplier = componentIdSupplier;
        }

        @Override 
        public Maybe<Entity> getImmediately() {
            try {
                return callImpl(true);
            } catch (Exception e) {
                throw Exceptions.propagate(e);
            }
        }

        @Override
        public Entity call() throws Exception {
            return callImpl(false).get();
        }

        protected Maybe<Entity> getEntity(boolean immediate) {
            if (scopeComponent != null) {
                if (immediate) {
                    return scopeComponent.getImmediately();
                } else {
                    return Maybe.of(scopeComponent.get());
                }
            } else {
                return Maybe.<Entity>of(entity());
            }
        }
        
        protected Maybe<Entity> callImpl(boolean immediate) throws Exception {
            Maybe<Entity> entityMaybe = getEntity(immediate);
            if (immediate && entityMaybe.isAbsent()) {
                return entityMaybe;
            }
            EntityInternal entity = (EntityInternal) entityMaybe.get();
            
            Iterable<Entity> entitiesToSearch = null;
            Predicate<Entity> notSelfPredicate = Predicates.not(Predicates.<Entity>equalTo(entity));

            switch (scope) {
                case THIS:
                    return Maybe.<Entity>of(entity);
                case PARENT:
                    return Maybe.<Entity>of(entity.getParent());
                case GLOBAL:
                    entitiesToSearch = ((EntityManagerInternal)entity.getManagementContext().getEntityManager())
                        .getAllEntitiesInApplication( entity().getApplication() );
                    break;
                case ROOT:
                    return Maybe.<Entity>of(entity.getApplication());
                case SCOPE_ROOT:
                    return Maybe.<Entity>of(Entities.catalogItemScopeRoot(entity));
                case DESCENDANT:
                    entitiesToSearch = Entities.descendantsWithoutSelf(entity);
                    break;
                case ANCESTOR:
                    entitiesToSearch = Entities.ancestorsWithoutSelf(entity);
                    break;
                case SIBLING:
                    entitiesToSearch = entity.getParent().getChildren();
                    entitiesToSearch = Iterables.filter(entitiesToSearch, notSelfPredicate);
                    break;
                case CHILD:
                    entitiesToSearch = entity.getChildren();
                    break;
                default:
                    throw new IllegalStateException("Unexpected scope "+scope);
            }
            
            String desiredComponentId;
            if (componentId == null) {
                if (componentIdSupplier == null) {
                    throw new IllegalArgumentException("No component-id or component-id supplier, when resolving entity in scope '" + scope + "' wrt " + entity);
                }
                
                Maybe<Object> maybeComponentId = Tasks.resolving(componentIdSupplier)
                        .as(Object.class)
                        .context(getExecutionContext())
                        .immediately(immediate)
                        .description("Resolving component-id from " + componentIdSupplier)
                        .getMaybe();
                
                if (immediate) {
                    if (maybeComponentId.isAbsent()) {
                        return Maybe.absent(Maybe.getException(maybeComponentId));
                    }
                }
                
                // Support being passed an explicit entity via the DSL
                if (maybeComponentId.get() instanceof BrooklynObject) {
                    if (Iterables.contains(entitiesToSearch, maybeComponentId.get())) {
                        return Maybe.of((Entity)maybeComponentId.get());
                    } else {
                        throw new IllegalStateException("Resolved component " + maybeComponentId.get() + " is not in scope '" + scope + "' wrt " + entity);
                    }
                }
                
                desiredComponentId = TypeCoercions.coerce(maybeComponentId.get(), String.class);

                if (Strings.isBlank(desiredComponentId)) {
                    throw new IllegalStateException("component-id blank, from " + componentIdSupplier);
                }
                
            } else {
                desiredComponentId = componentId;
            }
            
            Optional<Entity> result = Iterables.tryFind(entitiesToSearch, EntityPredicates.configEqualTo(BrooklynCampConstants.PLAN_ID, desiredComponentId));
            if (result.isPresent()) {
                return Maybe.of(result.get());
            }
            
            result = Iterables.tryFind(entitiesToSearch, EntityPredicates.idEqualTo(desiredComponentId));
            if (result.isPresent()) {
                return Maybe.of(result.get());
            }
            
            // TODO may want to block and repeat on new entities joining?
            throw new NoSuchElementException("No entity matching id " + desiredComponentId+
                (scope==Scope.GLOBAL ? "" : ", in scope "+scope+" wrt "+entity+
                (scopeComponent!=null ? " ("+scopeComponent+" from "+entity()+")" : "")));
        }
        
        private ExecutionContext getExecutionContext() {
            return findExecutionContext(this);
        }
    }

    static ExecutionContext findExecutionContext(Object callerContext) {
        EntityInternal contextEntity = (EntityInternal) BrooklynTaskTags.getTargetOrContextEntity(Tasks.current());
        ExecutionContext execContext =
                (contextEntity != null) ? contextEntity.getExecutionContext()
                                        : BasicExecutionContext.getCurrentExecutionContext();
        if (execContext == null) {
            throw new IllegalStateException("No execution context available to resolve " + callerContext);
        }
        return execContext;
    }

    // -------------------------------

    // DSL words which move to a new component
    
    @DslAccessible
    public DslComponent entity(Object id) {
        return DslComponent.newInstance(this, Scope.GLOBAL, id);
    }
    @DslAccessible
    public DslComponent child(Object id) {
        return DslComponent.newInstance(this, Scope.CHILD, id);
    }
    @DslAccessible
    public DslComponent sibling(Object id) {
        return DslComponent.newInstance(this, Scope.SIBLING, id);
    }
    @DslAccessible
    public DslComponent descendant(Object id) {
        return DslComponent.newInstance(this, Scope.DESCENDANT, id);
    }
    @DslAccessible
    public DslComponent ancestor(Object id) {
        return DslComponent.newInstance(this, Scope.ANCESTOR, id);
    }
    @DslAccessible
    public DslComponent root() {
        return new DslComponent(this, Scope.ROOT);
    }
    @DslAccessible
    public DslComponent scopeRoot() {
        return new DslComponent(this, Scope.SCOPE_ROOT);
    }
    
    @Deprecated /** @deprecated since 0.7.0 */
    @DslAccessible
    public DslComponent component(Object id) {
        return DslComponent.newInstance(this, Scope.GLOBAL, id);
    }
    
    @DslAccessible
    public DslComponent self() {
        return new DslComponent(this, Scope.THIS);
    }
    
    @DslAccessible
    public DslComponent parent() {
        return new DslComponent(this, Scope.PARENT);
    }
    
    @DslAccessible
    public DslComponent component(String scope, Object id) {
        if (!DslComponent.Scope.isValid(scope)) {
            throw new IllegalArgumentException(scope + " is not a valid scope");
        }
        return DslComponent.newInstance(this, DslComponent.Scope.fromString(scope), id);
    }

    // DSL words which return things

    @DslAccessible
    public BrooklynDslDeferredSupplier<?> entityId() {
        return new EntityId(this);
    }
    protected static class EntityId extends BrooklynDslDeferredSupplier<Object> {
        private static final long serialVersionUID = -419427634694971033L;
        private final DslComponent component;

        public EntityId(DslComponent component) {
            this.component = Preconditions.checkNotNull(component);
        }

        @Override
        public Maybe<Object> getImmediately() {
            Maybe<Entity> targetEntityMaybe = component.getImmediately();
            if (targetEntityMaybe.isAbsent()) return Maybe.absent("Target entity not available");
            Entity targetEntity = targetEntityMaybe.get();

            return Maybe.<Object>of(targetEntity.getId());
        }
        
        @Override
        public Task<Object> newTask() {
            Entity targetEntity = component.get();
            return Tasks.create("identity", Callables.<Object>returning(targetEntity.getId()));
        }

        @Override
        public int hashCode() {
            return Objects.hashCode(component);
        }
        @Override
        public boolean equals(Object obj) {
            if (this == obj) return true;
            if (obj == null || getClass() != obj.getClass()) return false;
            EntityId that = EntityId.class.cast(obj);
            return Objects.equal(this.component, that.component);
        }
        @Override
        public String toString() {
            return DslToStringHelpers.component(component, DslToStringHelpers.fn("entityId"));
        }
    }

    @DslAccessible
    public BrooklynDslDeferredSupplier<?> attributeWhenReady(final Object sensorNameOrSupplier) {
        return new AttributeWhenReady(this, sensorNameOrSupplier);
    }
    protected static class AttributeWhenReady extends BrooklynDslDeferredSupplier<Object> {
        private static final long serialVersionUID = 1740899524088902383L;
        private final DslComponent component;
        private final Object sensorName;

        public AttributeWhenReady(DslComponent component, Object sensorName) {
            this.component = Preconditions.checkNotNull(component);
            this.sensorName = sensorName;
        }

        protected String resolveSensorName(boolean immediately) {
            if (sensorName instanceof String) {
                return (String)sensorName;
            }
            
            return Tasks.resolving(sensorName)
                .as(String.class)
                .context(findExecutionContext(this))
                .immediately(immediately)
                .description("Resolving sensorName from " + sensorName)
                .get();
        }
        
        @Override
        public final Maybe<Object> getImmediately() {
            Maybe<Entity> targetEntityMaybe = component.getImmediately();
            if (targetEntityMaybe.isAbsent()) return Maybe.absent("Target entity not available");
            Entity targetEntity = targetEntityMaybe.get();

            String sensorNameS = resolveSensorName(true);
            AttributeSensor<?> targetSensor = (AttributeSensor<?>) targetEntity.getEntityType().getSensor(sensorNameS);
            if (targetSensor == null) {
                targetSensor = Sensors.newSensor(Object.class, sensorNameS);
            }
            Object result = targetEntity.sensors().get(targetSensor);
            return GroovyJavaMethods.truth(result) ? Maybe.of(result) : Maybe.absent();
        }

        @SuppressWarnings("unchecked")
        @Override
        public Task<Object> newTask() {
            Entity targetEntity = component.get();
            
            String sensorNameS = resolveSensorName(false);
            Sensor<?> targetSensor = targetEntity.getEntityType().getSensor(sensorNameS);
            if (!(targetSensor instanceof AttributeSensor<?>)) {
                targetSensor = Sensors.newSensor(Object.class, sensorNameS);
            }
            return (Task<Object>) DependentConfiguration.attributeWhenReady(targetEntity, (AttributeSensor<?>)targetSensor);
        }

        @Override
        public int hashCode() {
            return Objects.hashCode(component, sensorName);
        }
        @Override
        public boolean equals(Object obj) {
            if (this == obj) return true;
            if (obj == null || getClass() != obj.getClass()) return false;
            AttributeWhenReady that = AttributeWhenReady.class.cast(obj);
            return Objects.equal(this.component, that.component) &&
                    Objects.equal(this.sensorName, that.sensorName);
        }
        @Override
        public String toString() {
            return DslToStringHelpers.component(component, DslToStringHelpers.fn("attributeWhenReady", sensorName));
        }
    }

    @DslAccessible
    public BrooklynDslDeferredSupplier<?> config(final Object keyNameOrSupplier) {
        return new DslConfigSupplier(this, keyNameOrSupplier);
    }
    protected final static class DslConfigSupplier extends BrooklynDslDeferredSupplier<Object> {
        private final DslComponent component;
        private final Object keyName;
        private static final long serialVersionUID = -4735177561947722511L;

        public DslConfigSupplier(DslComponent component, Object keyName) {
            this.component = Preconditions.checkNotNull(component);
            this.keyName = keyName;
        }

        protected String resolveKeyName(boolean immediately) {
            if (keyName instanceof String) {
                return (String)keyName;
            }
            
            return Tasks.resolving(keyName)
                .as(String.class)
                .context(findExecutionContext(this))
                .immediately(immediately)
                .description("Resolving key name from " + keyName)
                .get();
        }
        
        @Override
        public final Maybe<Object> getImmediately() {
            Maybe<Entity> targetEntityMaybe = component.getImmediately();
            if (targetEntityMaybe.isAbsent()) return Maybe.absent("Target entity not available");
            EntityInternal targetEntity = (EntityInternal) targetEntityMaybe.get();

<<<<<<< HEAD
            String keyNameS = resolveKeyName(true);
            ConfigKey<?> key = targetEntity.getEntityType().getConfigKey(keyNameS);
            Maybe<? extends Object> result = targetEntity.config().getNonBlocking(key != null ? key : ConfigKeys.newConfigKey(Object.class, keyNameS));
=======
            ConfigKey<Object> key = (ConfigKey<Object>) targetEntity.getEntityType().getConfigKey(keyName);
            Maybe<Object> result = targetEntity.config().getNonBlocking(key != null ? key : ConfigKeys.newConfigKey(Object.class, keyName));
>>>>>>> 0f649fe1
            return Maybe.<Object>cast(result);
        }

        @Override
        public Task<Object> newTask() {
            return Tasks.builder()
                    .displayName("retrieving config for "+keyName)
                    .tag(BrooklynTaskTags.TRANSIENT_TASK_TAG)
                    .dynamic(false)
                    .body(new Callable<Object>() {
                        @Override
                        public Object call() throws Exception {
                            Entity targetEntity = component.get();
<<<<<<< HEAD
                            String keyNameS = resolveKeyName(true);
                            ConfigKey<?> key = targetEntity.getEntityType().getConfigKey(keyNameS);
                            return targetEntity.getConfig(key != null ? key : ConfigKeys.newConfigKey(Object.class, keyNameS));
=======
                            ConfigKey<Object> key = (ConfigKey<Object>) targetEntity.getEntityType().getConfigKey(keyName);
                            return targetEntity.getConfig(key != null ? key : ConfigKeys.newConfigKey(Object.class, keyName));
>>>>>>> 0f649fe1
                        }})
                    .build();
        }

        @Override
        public int hashCode() {
            return Objects.hashCode(component, keyName);
        }

        @Override
        public boolean equals(Object obj) {
            if (this == obj) return true;
            if (obj == null || getClass() != obj.getClass()) return false;
            DslConfigSupplier that = DslConfigSupplier.class.cast(obj);
            return Objects.equal(this.component, that.component) &&
                    Objects.equal(this.keyName, that.keyName);
        }

        @Override
        public String toString() {
            return DslToStringHelpers.component(component, DslToStringHelpers.fn("config", keyName));
        }
    }

    // TODO
    // public BrooklynDslDeferredSupplier<?> relation(BrooklynObjectInternal obj, final String relationName) {...}

    @DslAccessible
    public BrooklynDslDeferredSupplier<Sensor<?>> sensor(final Object sensorIndicator) {
        return new DslSensorSupplier(this, sensorIndicator);
    }
    protected final static class DslSensorSupplier extends BrooklynDslDeferredSupplier<Sensor<?>> {
        private final DslComponent component;
        private final Object sensorName;
        private static final long serialVersionUID = -4735177561947722511L;

        public DslSensorSupplier(DslComponent component, Object sensorIndicator) {
            this.component = Preconditions.checkNotNull(component);
            this.sensorName = sensorIndicator;
        }

        @Override
        public Maybe<Sensor<?>> getImmediately() {
            return getImmediately(sensorName, false);
        }
        
        protected Maybe<Sensor<?>> getImmediately(Object si, boolean resolved) {
            if (si instanceof Sensor) {
                return Maybe.<Sensor<?>>of((Sensor<?>)si);
            } else if (si instanceof String) {
                Maybe<Entity> targetEntityMaybe = component.getImmediately();
                if (targetEntityMaybe.isAbsent()) return Maybe.absent("Target entity not available");
                Entity targetEntity = targetEntityMaybe.get();

                Sensor<?> result = null;
                if (targetEntity!=null) {
                    result = targetEntity.getEntityType().getSensor((String)si);
                }
                if (result!=null) return Maybe.<Sensor<?>>of(result);
                return Maybe.<Sensor<?>>of(Sensors.newSensor(Object.class, (String)si));
            }
            if (!resolved) {
                // attempt to resolve, and recurse
                final ExecutionContext executionContext = entity().getExecutionContext();
                Maybe<Object> resolvedSi = Tasks.resolving(si, Object.class).deep(true).immediately(true).context(executionContext).getMaybe();
                if (resolvedSi.isAbsent()) return Maybe.absent();
                return getImmediately(resolvedSi.get(), true);
            }
            throw new IllegalStateException("Cannot resolve '"+sensorName+"' as a sensor (got type "+(si == null ? "null" : si.getClass().getName()+")"));
        }
        
        @Override
        public Task<Sensor<?>> newTask() {
            return Tasks.<Sensor<?>>builder()
                    .displayName("looking up sensor for "+sensorName)
                    .dynamic(false)
                    .body(new Callable<Sensor<?>>() {
                        @Override
                        public Sensor<?> call() throws Exception {
                            return resolve(sensorName, false);
                        }
                        
                        public Sensor<?> resolve(Object si, boolean resolved) throws ExecutionException, InterruptedException {
                            if (si instanceof Sensor) return (Sensor<?>)si;
                            if (si instanceof String) {
                                Entity targetEntity = component.get();
                                Sensor<?> result = null;
                                if (targetEntity!=null) {
                                    result = targetEntity.getEntityType().getSensor((String)si);
                                }
                                if (result!=null) return result;
                                return Sensors.newSensor(Object.class, (String)si);
                            }
                            if (!resolved) {
                                // attempt to resolve, and recurse
                                final ExecutionContext executionContext = entity().getExecutionContext();
                                return resolve(Tasks.resolveDeepValue(si, Object.class, executionContext), true);
                            }
                            throw new IllegalStateException("Cannot resolve '"+sensorName+"' as a sensor (got type "+(si == null ? "null" : si.getClass().getName()+")"));
                        }})
                    .build();
        }

        @Override
        public int hashCode() {
            return Objects.hashCode(component, sensorName);
        }

        @Override
        public boolean equals(Object obj) {
            if (this == obj) return true;
            if (obj == null || getClass() != obj.getClass()) return false;
            DslSensorSupplier that = DslSensorSupplier.class.cast(obj);
            return Objects.equal(this.component, that.component) &&
                    Objects.equal(this.sensorName, that.sensorName);
        }

        @Override
        public String toString() {
            return DslToStringHelpers.component(component, DslToStringHelpers.fn("sensorName", 
                sensorName instanceof Sensor ? ((Sensor<?>)sensorName).getName() : sensorName));
        }
    }

    public static enum Scope {
        GLOBAL,
        CHILD,
        PARENT,
        SIBLING,
        DESCENDANT,
        ANCESTOR,
        ROOT,
        SCOPE_ROOT,
        THIS;

        private static Converter<String, String> converter = CaseFormat.LOWER_CAMEL.converterTo(CaseFormat.UPPER_UNDERSCORE);

        public static Scope fromString(String name) {
            Maybe<Scope> parsed = tryFromString(name);
            return parsed.get();
        }

        public static Maybe<Scope> tryFromString(String name) {
            try {
                Scope scope = valueOf(converter.convert(name));
                return Maybe.of(scope);
            } catch (Exception cause) {
                return Maybe.absent(cause);
            }
        }

        public static boolean isValid(String name) {
            Maybe<Scope> check = tryFromString(name);
            return check.isPresentAndNonNull();
        }

        @Override
        public String toString() {
            return converter.reverse().convert(name());
        }
    }

    @Override
    public int hashCode() {
        return Objects.hashCode(componentId, scopeComponent, scope);
    }

    @Override
    public boolean equals(Object obj) {
        if (this == obj) return true;
        if (obj == null || getClass() != obj.getClass()) return false;
        DslComponent that = DslComponent.class.cast(obj);
        return Objects.equal(this.componentId, that.componentId) &&
                Objects.equal(this.scopeComponent, that.scopeComponent) &&
                Objects.equal(this.scope, that.scope);
    }

    @Override
    public String toString() {
        Object component = componentId != null ? componentId : componentIdSupplier;
        
        if (scope==Scope.GLOBAL) {
            return DslToStringHelpers.fn("entity", component);
        }
        
        if (scope==Scope.THIS) {
            if (scopeComponent!=null) {
                return scopeComponent.toString();
            }
            return DslToStringHelpers.fn("entity", "this", "");
        }
        
        String remainder;
        if (component==null || "".equals(component)) {
            remainder = DslToStringHelpers.fn(scope.toString());
        } else {
            remainder = DslToStringHelpers.fn(scope.toString(), component);
        }
               
        return DslToStringHelpers.component(scopeComponent, remainder);
    }
    
}<|MERGE_RESOLUTION|>--- conflicted
+++ resolved
@@ -542,14 +542,9 @@
             if (targetEntityMaybe.isAbsent()) return Maybe.absent("Target entity not available");
             EntityInternal targetEntity = (EntityInternal) targetEntityMaybe.get();
 
-<<<<<<< HEAD
             String keyNameS = resolveKeyName(true);
             ConfigKey<?> key = targetEntity.getEntityType().getConfigKey(keyNameS);
-            Maybe<? extends Object> result = targetEntity.config().getNonBlocking(key != null ? key : ConfigKeys.newConfigKey(Object.class, keyNameS));
-=======
-            ConfigKey<Object> key = (ConfigKey<Object>) targetEntity.getEntityType().getConfigKey(keyName);
-            Maybe<Object> result = targetEntity.config().getNonBlocking(key != null ? key : ConfigKeys.newConfigKey(Object.class, keyName));
->>>>>>> 0f649fe1
+            Maybe<?> result = targetEntity.config().getNonBlocking(key != null ? key : ConfigKeys.newConfigKey(Object.class, keyNameS));
             return Maybe.<Object>cast(result);
         }
 
@@ -563,14 +558,9 @@
                         @Override
                         public Object call() throws Exception {
                             Entity targetEntity = component.get();
-<<<<<<< HEAD
                             String keyNameS = resolveKeyName(true);
                             ConfigKey<?> key = targetEntity.getEntityType().getConfigKey(keyNameS);
                             return targetEntity.getConfig(key != null ? key : ConfigKeys.newConfigKey(Object.class, keyNameS));
-=======
-                            ConfigKey<Object> key = (ConfigKey<Object>) targetEntity.getEntityType().getConfigKey(keyName);
-                            return targetEntity.getConfig(key != null ? key : ConfigKeys.newConfigKey(Object.class, keyName));
->>>>>>> 0f649fe1
                         }})
                     .build();
         }

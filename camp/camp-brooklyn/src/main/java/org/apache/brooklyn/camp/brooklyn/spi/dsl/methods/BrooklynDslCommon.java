/*
 * Licensed to the Apache Software Foundation (ASF) under one
 * or more contributor license agreements.  See the NOTICE file
 * distributed with this work for additional information
 * regarding copyright ownership.  The ASF licenses this file
 * to you under the Apache License, Version 2.0 (the
 * "License"); you may not use this file except in compliance
 * with the License.  You may obtain a copy of the License at
 *
 *     http://www.apache.org/licenses/LICENSE-2.0
 *
 * Unless required by applicable law or agreed to in writing,
 * software distributed under the License is distributed on an
 * "AS IS" BASIS, WITHOUT WARRANTIES OR CONDITIONS OF ANY
 * KIND, either express or implied.  See the License for the
 * specific language governing permissions and limitations
 * under the License.
 */
package org.apache.brooklyn.camp.brooklyn.spi.dsl.methods;

import static com.google.common.base.Preconditions.checkNotNull;
import static com.google.common.base.Preconditions.checkState;
import static org.apache.brooklyn.camp.brooklyn.spi.dsl.DslUtils.resolved;

import java.util.Arrays;
import java.util.List;
import java.util.Map;
import java.util.concurrent.Callable;
import java.util.concurrent.ExecutionException;

import org.apache.brooklyn.api.entity.Entity;
import org.apache.brooklyn.api.mgmt.ExecutionContext;
import org.apache.brooklyn.api.mgmt.ManagementContext;
import org.apache.brooklyn.api.mgmt.Task;
import org.apache.brooklyn.api.objs.Configurable;
import org.apache.brooklyn.api.sensor.Sensor;
import org.apache.brooklyn.camp.brooklyn.BrooklynCampReservedKeys;
import org.apache.brooklyn.camp.brooklyn.spi.creation.BrooklynYamlTypeInstantiator;
import org.apache.brooklyn.camp.brooklyn.spi.creation.EntitySpecConfiguration;
import org.apache.brooklyn.camp.brooklyn.spi.dsl.BrooklynDslDeferredSupplier;
import org.apache.brooklyn.camp.brooklyn.spi.dsl.DslAccessible;
import org.apache.brooklyn.camp.brooklyn.spi.dsl.methods.DslComponent.Scope;
import org.apache.brooklyn.config.ConfigKey;
import org.apache.brooklyn.core.catalog.internal.CatalogUtils;
import org.apache.brooklyn.core.config.ConfigKeys;
import org.apache.brooklyn.core.config.external.ExternalConfigSupplier;
import org.apache.brooklyn.core.entity.EntityDynamicType;
import org.apache.brooklyn.core.entity.EntityInternal;
import org.apache.brooklyn.core.mgmt.BrooklynTaskTags;
import org.apache.brooklyn.core.mgmt.internal.ExternalConfigSupplierRegistry;
import org.apache.brooklyn.core.mgmt.internal.ManagementContextInternal;
import org.apache.brooklyn.core.mgmt.persist.DeserializingClassRenamesProvider;
import org.apache.brooklyn.core.objs.AbstractConfigurationSupportInternal;
import org.apache.brooklyn.core.objs.BrooklynObjectInternal;
import org.apache.brooklyn.core.sensor.DependentConfiguration;
import org.apache.brooklyn.core.typereg.RegisteredTypeLoadingContexts;
import org.apache.brooklyn.util.collections.MutableList;
import org.apache.brooklyn.util.collections.MutableMap;
import org.apache.brooklyn.util.core.ClassLoaderUtils;
import org.apache.brooklyn.util.core.config.ConfigBag;
import org.apache.brooklyn.util.core.flags.FlagUtils;
import org.apache.brooklyn.util.core.task.DeferredSupplier;
import org.apache.brooklyn.util.core.task.ImmediateSupplier;
import org.apache.brooklyn.util.core.task.Tasks;
import org.apache.brooklyn.util.exceptions.Exceptions;
import org.apache.brooklyn.util.guava.Maybe;
import org.apache.brooklyn.util.javalang.Reflections;
import org.apache.brooklyn.util.net.Urls;
import org.apache.commons.beanutils.BeanUtils;
import org.slf4j.Logger;
import org.slf4j.LoggerFactory;

import com.google.common.base.Function;
import com.google.common.base.Objects;
import com.google.common.collect.ImmutableList;
import com.google.common.collect.Lists;
import com.google.common.collect.Maps;

/**
 * static import functions which can be used in `$brooklyn:xxx` contexts
 * WARNING: Don't overload methods - the DSL evaluator will pick any one that matches, not the best match.
 */
public class BrooklynDslCommon {

    private static final Logger LOG = LoggerFactory.getLogger(BrooklynDslCommon.class);

    public static final String PREFIX = "$brooklyn:";
    
    // Access specific entities

    @DslAccessible
    public static DslComponent self() {
        return new DslComponent(Scope.THIS);
    }
    @DslAccessible
    public static DslComponent entity(Object id) {
        return DslComponent.newInstance(Scope.GLOBAL, id);
    }
    @DslAccessible
    public static DslComponent parent() {
        return new DslComponent(Scope.PARENT);
    }
    @DslAccessible
    public static DslComponent child(Object id) {
        return DslComponent.newInstance(Scope.CHILD, id);
    }
    @DslAccessible
    public static DslComponent sibling(Object id) {
        return DslComponent.newInstance(Scope.SIBLING, id);
    }
    @DslAccessible
    public static DslComponent descendant(Object id) {
        return DslComponent.newInstance(Scope.DESCENDANT, id);
    }
    @DslAccessible
    public static DslComponent ancestor(Object id) {
        return DslComponent.newInstance(Scope.ANCESTOR, id);
    }
    @DslAccessible
    public static DslComponent root() {
        return new DslComponent(Scope.ROOT);
    }
    @DslAccessible
    public static DslComponent scopeRoot() {
        return new DslComponent(Scope.SCOPE_ROOT);
    }
    // prefer the syntax above to the below now, but not deprecating the below
    @DslAccessible
    public static DslComponent component(Object id) {
        return component("global", id);
    }
    @DslAccessible
    public static DslComponent component(String scope, Object id) {
        if (!DslComponent.Scope.isValid(scope)) {
            throw new IllegalArgumentException(scope + " is not a valid scope");
        }
        return DslComponent.newInstance(DslComponent.Scope.fromString(scope), id);
    }

    // Access things on entities

    @DslAccessible
    public static BrooklynDslDeferredSupplier<?> config(Object keyName) {
        return new DslComponent(Scope.THIS, "").config(keyName);
    }

    @DslAccessible
    public static BrooklynDslDeferredSupplier<?> config(BrooklynObjectInternal obj, Object keyName) {
        return new DslBrooklynObjectConfigSupplier(obj, keyName);
    }

    public static class DslBrooklynObjectConfigSupplier extends BrooklynDslDeferredSupplier<Object> {
        private static final long serialVersionUID = -2378555915585603381L;

        // Keep in mind this object gets serialized so is the following reference
        private BrooklynObjectInternal obj;
        private Object keyName;

        public DslBrooklynObjectConfigSupplier(BrooklynObjectInternal obj, Object keyName) {
            checkNotNull(obj, "obj");
            checkNotNull(keyName, "keyName");

            this.obj = obj;
            this.keyName = keyName;
        }

        protected String resolveKeyName(boolean immediately) {
            if (keyName instanceof String) {
                return (String)keyName;
            }
            
            return Tasks.resolving(keyName)
                .as(String.class)
                .context(DslComponent.findExecutionContext(this))
                .immediately(immediately)
                .description("Resolving key name from " + keyName)
                .get();
        }

        @Override
        public Maybe<Object> getImmediately() {
            if (obj instanceof Entity) {
                // Shouldn't worry too much about it since DSL can fetch objects from same app only.
                // Just in case check whether it's same app for entities.
                checkState(entity().getApplicationId().equals(((Entity)obj).getApplicationId()));
            }
            String keyNameS = resolveKeyName(true);
            ConfigKey<Object> key = ConfigKeys.newConfigKey(Object.class, keyNameS);
            Maybe<? extends Object> result = ((AbstractConfigurationSupportInternal)obj.config()).getNonBlocking(key);
            return Maybe.<Object>cast(result);
        }

        @Override
        public Task<Object> newTask() {
            return Tasks.builder()
                    .displayName("retrieving config for "+keyName+" on "+obj)
                    .tag(BrooklynTaskTags.TRANSIENT_TASK_TAG)
                    .dynamic(false)
                    .body(new Callable<Object>() {
                        @Override
                        public Object call() throws Exception {
                            String keyNameS = resolveKeyName(true);
                            ConfigKey<Object> key = ConfigKeys.newConfigKey(Object.class, keyNameS);
                            return obj.getConfig(key);
                        }})
                    .build();
        }

        @Override
        public int hashCode() {
            return Objects.hashCode(obj, keyName);
        }

        @Override
        public boolean equals(Object obj) {
            if (this == obj) return true;
            if (obj == null || getClass() != obj.getClass()) return false;
            DslBrooklynObjectConfigSupplier that = DslBrooklynObjectConfigSupplier.class.cast(obj);
            return Objects.equal(this.obj, that.obj) &&
                    Objects.equal(this.keyName, that.keyName);
        }

        @Override
        public String toString() {
            return DslToStringHelpers.concat(DslToStringHelpers.internal(obj), ".", DslToStringHelpers.fn("config", keyName));
        }
    }

    @DslAccessible
    public static BrooklynDslDeferredSupplier<?> attributeWhenReady(Object sensorName) {
        return new DslComponent(Scope.THIS, "").attributeWhenReady(sensorName);
    }

    @DslAccessible
    public static BrooklynDslDeferredSupplier<?> entityId() {
        return new DslComponent(Scope.THIS, "").entityId();
    }

    /** Returns a {@link Sensor}, looking up the sensor on the context if available and using that,
     * or else defining an untyped (Object) sensor */
    @DslAccessible
    public static BrooklynDslDeferredSupplier<Sensor<?>> sensor(Object sensorName) {
        return new DslComponent(Scope.THIS, "").sensor(sensorName);
    }
    
    /** Returns a {@link Sensor} declared on the type (e.g. entity class) declared in the first argument. */
    @SuppressWarnings({ "unchecked", "rawtypes" })
    @DslAccessible
    public static Sensor<?> sensor(String clazzName, String sensorName) {
        try {
            // TODO Should use catalog's classloader, rather than ClassLoaderUtils; how to get that? Should we return a future?!
            //      Should have the catalog's loader at this point in a thread local
            // eg CatalogUtils.getClassLoadingContext(entity)
            String mappedClazzName = DeserializingClassRenamesProvider.INSTANCE.findMappedName(clazzName);
            Class<?> clazz = new ClassLoaderUtils(BrooklynDslCommon.class).loadClass(mappedClazzName);
            
            Sensor<?> sensor;
            if (Entity.class.isAssignableFrom(clazz)) {
                sensor = new EntityDynamicType((Class<? extends Entity>) clazz).getSensor(sensorName);
            } else {
                // Some non-entity classes (e.g. ServiceRestarter policy) declare sensors that other
                // entities/policies/enrichers may wish to reference.
                Map<String,Sensor<?>> sensors = EntityDynamicType.findSensors((Class)clazz, null);
                sensor = sensors.get(sensorName);
            }
            if (sensor == null) {
                // TODO could extend API to return a sensor of the given type; useful but makes API ambiguous in theory (unlikely in practise, but still...)
                throw new IllegalArgumentException("Sensor " + sensorName + " not found on class " + clazzName);
            }
            return sensor;
        } catch (ClassNotFoundException e) {
            throw Exceptions.propagate(e);
        }
    }

    // Build complex things

    @DslAccessible
    public static EntitySpecConfiguration entitySpec(Map<String, Object> arguments) {
        return new EntitySpecConfiguration(arguments);
    }

    /**
     * Return an instance of the specified class with its fields set according
     * to the {@link Map}. Or a {@link BrooklynDslDeferredSupplier} if either the arguments are 
     * not yet fully resolved, or the class cannot be loaded yet (e.g. needs the catalog's OSGi 
     * bundles).
     */
    @SuppressWarnings("unchecked")
    @DslAccessible
    public static Object object(Map<String, Object> arguments) {
        ConfigBag config = ConfigBag.newInstance(arguments);
        String typeName = BrooklynYamlTypeInstantiator.InstantiatorFromKey.extractTypeName("object", config).orNull();
        List<Object> constructorArgs = (List<Object>) config.getStringKeyMaybe("constructor.args").or(ImmutableList.of());
        String factoryMethodName = (String) config.getStringKeyMaybe("factoryMethod.name").orNull();
        List<Object> factoryMethodArgs = (List<Object>) config.getStringKeyMaybe("factoryMethod.args").or(ImmutableList.of());
        Map<String,Object> objectFields = (Map<String, Object>) config.getStringKeyMaybe("object.fields").or(MutableMap.of());
        Map<String,Object> brooklynConfig = (Map<String, Object>) config.getStringKeyMaybe(BrooklynCampReservedKeys.BROOKLYN_CONFIG).or(MutableMap.of());

        String mappedTypeName = DeserializingClassRenamesProvider.INSTANCE.findMappedName(typeName);
        Class<?> type;
        try {
            type = new ClassLoaderUtils(BrooklynDslCommon.class).loadClass(mappedTypeName);
        } catch (ClassNotFoundException e) {
            LOG.debug("Cannot load class " + typeName + " for DLS object; assuming it is in OSGi bundle; will defer its loading");
            return new DslObject(mappedTypeName, constructorArgs, objectFields, brooklynConfig);
        }

        if (resolved(constructorArgs) && resolved(factoryMethodArgs) && resolved(objectFields.values()) && resolved(brooklynConfig.values())) {
            if (factoryMethodName == null) {
                return DslObject.create(type, constructorArgs, objectFields, brooklynConfig);
            } else {
                return DslObject.create(type, factoryMethodName, factoryMethodArgs, objectFields, brooklynConfig);
            }
        } else {
            if (factoryMethodName == null) {
                return new DslObject(type, constructorArgs, objectFields, brooklynConfig);
            } else {
                return new DslObject(type, factoryMethodName, factoryMethodArgs, objectFields, brooklynConfig);
            }
        }
    }
    
    public static Object objectYoml(Object parseTree) {
        return new DslYomlObject(parseTree);
    }

    // String manipulation

    /** Return the expression as a literal string without any further parsing. */
    @DslAccessible
    public static Object literal(Object expression) {
        return expression;
    }

    /**
     * Returns the arg with characters escaped so it is a valid part of a URL, or a 
     * {@link BrooklynDslDeferredSupplier} that returns this if the arguments are not yet fully 
     * resolved.
     * 
     * See {@link Urls#encode(String)} for further details (it currently uses the encoding rules for
     * "x-www-form-urlencoded")
     * 
     * Do not call with a whole URL unless you want everything escaped (e.g. "http://myhost" will be
     * encoded as "http%3A%2F%2Fmyhost").
     */
    @DslAccessible
    public static Object urlEncode(Object arg) {
        if (resolved(arg)) {
            // if all args are resolved, apply the transform now
            return (arg == null) ? null : Urls.encode(arg.toString());
        } else {
            return new DslUrlEncode(arg);
        }
    }

    /**
     * Returns a formatted string or a {@link BrooklynDslDeferredSupplier} if the arguments
     * are not yet fully resolved.
     */
    @DslAccessible
    public static Object formatString(final String pattern, final Object...args) {
        if (resolved(args)) {
            // if all args are resolved, apply the format string now
            return String.format(pattern, args);
        } else {
            return new DslFormatString(pattern, args);
        }
    }

    @DslAccessible
    public static Object regexReplacement(final Object source, final Object pattern, final Object replacement) {
        if (resolved(Arrays.asList(source, pattern, replacement))) {
            return (new Functions.RegexReplacer(String.valueOf(pattern), String.valueOf(replacement))).apply(String.valueOf(source));
        } else {
            return new DslRegexReplacement(source, pattern, replacement);
        }
    }
    
    /**
     * Deferred execution of escaping a URL.
     *
     * @see DependentConfiguration#urlEncode(Object)
     */
    protected static class DslUrlEncode extends BrooklynDslDeferredSupplier<String> {

        private static final long serialVersionUID = -4849297712650560863L;

        private final Object arg;

        public DslUrlEncode(Object arg) {
            this.arg = arg;
        }

        @Override
        public final Maybe<String> getImmediately() {
            return DependentConfiguration.urlEncodeImmediately(arg);
        }

        @Override
        public Task<String> newTask() {
            return DependentConfiguration.urlEncode(arg);
        }

        @Override
        public int hashCode() {
            return Objects.hashCode(arg);
        }

        @Override
        public boolean equals(Object obj) {
            if (this == obj) return true;
            if (obj == null || getClass() != obj.getClass()) return false;
            DslUrlEncode that = DslUrlEncode.class.cast(obj);
            return Objects.equal(this.arg, that.arg);
        }

        @Override
        public String toString() {
            return "$brooklyn:urlEncode("+arg+")";
        }
    }

    /**
     * Deferred execution of String formatting.
     *
     * @see DependentConfiguration#formatString(String, Object...)
     */
    protected static class DslFormatString extends BrooklynDslDeferredSupplier<String> {

        private static final long serialVersionUID = -4849297712650560863L;

        private final String pattern;
        private final Object[] args;

        public DslFormatString(String pattern, Object ...args) {
            this.pattern = pattern;
            this.args = args;
        }

        @Override
        public final Maybe<String> getImmediately() {
            return DependentConfiguration.formatStringImmediately(pattern, args);
        }

        @Override
        public Task<String> newTask() {
            return DependentConfiguration.formatString(pattern, args);
        }

        @Override
        public int hashCode() {
            return Objects.hashCode(pattern, args);
        }

        @Override
        public boolean equals(Object obj) {
            if (this == obj) return true;
            if (obj == null || getClass() != obj.getClass()) return false;
            DslFormatString that = DslFormatString.class.cast(obj);
            return Objects.equal(this.pattern, that.pattern) &&
                    Arrays.deepEquals(this.args, that.args);
        }

        @Override
        public String toString() {
            return DslToStringHelpers.fn("formatString", MutableList.<Object>builder().add(pattern).addAll(args).build());
        }
    }

    protected static class DslRegexReplacement extends BrooklynDslDeferredSupplier<String> {

        private static final long serialVersionUID = 737189899361183341L;

        private Object source;
        private Object pattern;
        private Object replacement;

        public DslRegexReplacement(Object source, Object pattern, Object replacement) {
            this.pattern = pattern;
            this.replacement = replacement;
            this.source = source;
        }

        @Override
        public Maybe<String> getImmediately() {
            return DependentConfiguration.regexReplacementImmediately(source, pattern, replacement);
        }
        
        @Override
        public Task<String> newTask() {
            return DependentConfiguration.regexReplacement(source, pattern, replacement);
        }

        @Override
        public int hashCode() {
            return Objects.hashCode(source, pattern, replacement);
        }

        @Override
        public boolean equals(Object obj) {
            if (this == obj) return true;
            if (obj == null || getClass() != obj.getClass()) return false;
            DslRegexReplacement that = DslRegexReplacement.class.cast(obj);
            return Objects.equal(this.pattern, that.pattern) &&
                    Objects.equal(this.replacement, that.replacement) &&
                    Objects.equal(this.source, that.source);
        }

        @Override
        public String toString() {
            return DslToStringHelpers.fn("regexReplace", source, pattern, replacement);
        }
    }

    /** @deprecated since 0.7.0; use {@link DslFormatString} */
    @SuppressWarnings("serial")
    @Deprecated
    protected static class FormatString extends DslFormatString {
        public FormatString(String pattern, Object[] args) {
            super(pattern, args);
        }
    }

    /** Deferred execution of Object creation. */
    protected static class DslObject extends BrooklynDslDeferredSupplier<Object> {

        private static final long serialVersionUID = 8878388748085419L;

        private final String typeName;
        private final String factoryMethodName;
        private final Class<?> type;
        private final List<Object> constructorArgs, factoryMethodArgs;
        private final Map<String, Object> fields, config;

        public DslObject(
                String typeName,
                List<Object> constructorArgs,
                Map<String, Object> fields,
                Map<String, Object> config) {
            this.typeName = checkNotNull(typeName, "typeName");
            this.type = null;
            this.constructorArgs = checkNotNull(constructorArgs, "constructorArgs");
            this.factoryMethodName = null;
            this.factoryMethodArgs = ImmutableList.of();
            this.fields = MutableMap.copyOf(fields);
            this.config = MutableMap.copyOf(config);
        }

        public DslObject(
                Class<?> type,
                List<Object> constructorArgs,
                Map<String, Object> fields,
                Map<String, Object> config) {
            this.typeName = null;
            this.type = checkNotNull(type, "type");
            this.constructorArgs = checkNotNull(constructorArgs, "constructorArgs");
            this.factoryMethodName = null;
            this.factoryMethodArgs = ImmutableList.of();
            this.fields = MutableMap.copyOf(fields);
            this.config = MutableMap.copyOf(config);
        }

        public DslObject(
                String typeName,
                String factoryMethodName,
                List<Object> factoryMethodArgs,
                Map<String, Object> fields,
                Map<String, Object> config) {
            this.typeName = checkNotNull(typeName, "typeName");
            this.type = null;
            this.constructorArgs = ImmutableList.of();
            this.factoryMethodName = factoryMethodName;
            this.factoryMethodArgs = checkNotNull(factoryMethodArgs, "factoryMethodArgs");
            this.fields = MutableMap.copyOf(fields);
            this.config = MutableMap.copyOf(config);
        }

        public DslObject(
                Class<?> type,
                String factoryMethodName,
                List<Object> factoryMethodArgs,
                Map<String, Object> fields,
                Map<String, Object> config) {
            this.typeName = null;
            this.type = checkNotNull(type, "type");
            this.constructorArgs = ImmutableList.of();
            this.factoryMethodName = factoryMethodName;
            this.factoryMethodArgs = checkNotNull(factoryMethodArgs, "factoryMethodArgs");
            this.fields = MutableMap.copyOf(fields);
            this.config = MutableMap.copyOf(config);
        }

        @Override
        public Maybe<Object> getImmediately() {
            final Class<?> clazz = getOrLoadType();
            final ExecutionContext executionContext = entity().getExecutionContext();

            // Marker exception that one of our component-parts cannot yet be resolved - 
            // throwing and catching this allows us to abort fast.
            // A bit messy to use exceptions in normal control flow, but this allows the Maps util methods to be used.
            @SuppressWarnings("serial")
            class UnavailableException extends RuntimeException {
            }
            
            final Function<Object, Object> resolver = new Function<Object, Object>() {
                @Override public Object apply(Object value) {
                    Maybe<Object> result = Tasks.resolving(value, Object.class).context(executionContext).deep(true).immediately(true).getMaybe();
                    if (result.isAbsent()) {
                        throw new UnavailableException();
                    } else {
                        return result.get();
                    }
                }
            };
            
            try {
                Map<String, Object> resolvedFields = MutableMap.copyOf(Maps.transformValues(fields, resolver));
                Map<String, Object> resolvedConfig = MutableMap.copyOf(Maps.transformValues(config, resolver));
                List<Object> resolvedConstructorArgs = MutableList.copyOf(Lists.transform(constructorArgs, resolver));
                List<Object> resolvedFactoryMethodArgs = MutableList.copyOf(Lists.transform(factoryMethodArgs, resolver));
    
                Object result;
                if (factoryMethodName == null) {
                    result = create(clazz, resolvedConstructorArgs, resolvedFields, resolvedConfig);
                } else {
                    result = create(clazz, factoryMethodName, resolvedFactoryMethodArgs, resolvedFields, resolvedConfig);
                }
                return Maybe.of(result);
            } catch (UnavailableException e) {
                return Maybe.absent();
            }
        }
        
        @Override
        public Task<Object> newTask() {
            final Class<?> clazz = getOrLoadType();
            final ExecutionContext executionContext = entity().getExecutionContext();
            
            final Function<Object, Object> resolver = new Function<Object, Object>() {
                @Override public Object apply(Object value) {
                    try {
                        return Tasks.resolveDeepValue(value, Object.class, executionContext);
                    } catch (ExecutionException | InterruptedException e) {
                        throw Exceptions.propagate(e);
                    }
                }
            };
            
            return Tasks.builder().displayName("building instance of '"+clazz+"'")
                    .tag(BrooklynTaskTags.TRANSIENT_TASK_TAG)
                    .dynamic(false)
                    .body(new Callable<Object>() {
                        @Override
                        public Object call() throws Exception {
                            Map<String, Object> resolvedFields = MutableMap.copyOf(Maps.transformValues(fields, resolver));
                            Map<String, Object> resolvedConfig = MutableMap.copyOf(Maps.transformValues(config, resolver));
                            List<Object> resolvedConstructorArgs = MutableList.copyOf(Lists.transform(constructorArgs, resolver));
                            List<Object> resolvedFactoryMethodArgs = MutableList.copyOf(Lists.transform(factoryMethodArgs, resolver));
                            
                            if (factoryMethodName == null) {
                                return create(clazz, resolvedConstructorArgs, resolvedFields, resolvedConfig);
                            } else {
                                return create(clazz, factoryMethodName, resolvedFactoryMethodArgs, resolvedFields, resolvedConfig);
                            }
                        }})
                    .build();
        }

        protected Class<?> getOrLoadType() {
            Class<?> type = this.type;
            if (type != null) return type;
            
            EntityInternal entity = entity();
            Maybe<Class<?>> typeM = CatalogUtils.getClassLoadingContext(entity).tryLoadClass(typeName);

            if (typeM.isPresent()) return typeM.get();
            
            try {
                type = new ClassLoaderUtils(BrooklynDslCommon.class, entity).loadClass(typeName);
            } catch (ClassNotFoundException e) {
                // prefer the exception from typeM
                typeM.get();  // (will always throw)
            }
            return type;
        }
        
        public static <T> T create(Class<T> type, List<?> constructorArgs, Map<String,?> fields, Map<String,?> config) {
            try {
                T bean = Reflections.invokeConstructorFromArgs(type, constructorArgs.toArray()).get();
                BeanUtils.populate(bean, fields);

                if (config.size() > 0) {
                    if (bean instanceof Configurable) {
                        ConfigBag configBag = ConfigBag.newInstance(config);
                        FlagUtils.setFieldsFromFlags(bean, configBag);
                        FlagUtils.setAllConfigKeys((Configurable) bean, configBag, true);
                    } else {
                        LOG.warn("While building object, type "+type+" is not 'Configurable'; cannot apply supplied config (continuing)");
                    }
                }
                return bean;
            } catch (Exception e) {
                throw Exceptions.propagate(e);
            }
        }

        public static Object create(Class<?> type, String factoryMethodName, List<?> factoryMethodArgs, Map<String,?> fields, Map<String,?> config) {
            try {
                Object bean = Reflections.invokeMethodFromArgs(type, factoryMethodName, factoryMethodArgs).get();
                BeanUtils.populate(bean, fields);

                if (config.size() > 0) {
                    if (bean instanceof Configurable) {
                        ConfigBag configBag = ConfigBag.newInstance(config);
                        FlagUtils.setFieldsFromFlags(bean, configBag);
                        FlagUtils.setAllConfigKeys((Configurable) bean, configBag, true);
                    } else {
                        LOG.warn("While building object via factory method '"+factoryMethodName+"', type "
                                + (bean == null ? "<null>" : bean.getClass())+" is not 'Configurable'; cannot apply "
                                + "supplied config (continuing)");
                    }
                }
                return bean;
            } catch (Exception e) {
                throw Exceptions.propagate(e);
            }
        }

        @Override
        public int hashCode() {
            return Objects.hashCode(type, fields, config);
        }

        @Override
        public boolean equals(Object obj) {
            if (this == obj) return true;
            if (obj == null || getClass() != obj.getClass()) return false;
            DslObject that = DslObject.class.cast(obj);
            return Objects.equal(this.type, that.type) &&
                    Objects.equal(this.fields, that.fields) &&
                    Objects.equal(this.config, that.config);
        }

        @Override
        public String toString() {
<<<<<<< HEAD
            // TODO more faithfully represent the input; see comments at DslYomlObject.toString
            return "$brooklyn:object(\""+(type != null ? type.getName() : typeName)+"\")";
=======
            return DslToStringHelpers.fn("object", type != null ? type.getName() : typeName);
>>>>>>> 39301e0f
        }
    }

    /** Deferred execution of Object creation from YOML input. Note no expected type can be set currently,
     * and none is inferred. */
    protected static class DslYomlObject extends BrooklynDslDeferredSupplier<Object> {

        private static final long serialVersionUID = 8878388748085419L;

        private final Object parseTree;

        public DslYomlObject(Object parseTree) {
            this.parseTree = parseTree;
        }

        @Override
        public Maybe<Object> getImmediately() {
            final ExecutionContext executionContext = ((EntityInternal)entity()).getExecutionContext();
            Maybe<Object> parseTreeResolved = Tasks.resolving(parseTree, Object.class).context(executionContext).deep(true).immediately(true).getMaybe();
            if (parseTreeResolved.isAbsent()) return parseTreeResolved;
            return Maybe.of(create(entity().getManagementContext(), entity(), parseTreeResolved.get()));
        }
        
        @Override
        public Task<Object> newTask() {
            return Tasks.builder().displayName("Instantiating yoml supplied in DSL")
                    .tag(BrooklynTaskTags.TRANSIENT_TASK_TAG)
                    .dynamic(false)
                    .body(new Callable<Object>() {
                        @Override
                        public Object call() throws Exception {
                            return create(entity().getManagementContext(), entity(), parseTree);
                        }})
                    .build();
        }

        public static Object create(ManagementContext mgmt, Entity entity, Object parseTree) {
            return mgmt.getTypeRegistry().createBeanFromPlan("yoml", parseTree, 
                RegisteredTypeLoadingContexts.loader(CatalogUtils.getClassLoadingContext(entity())), null);
        }

        @Override
        public int hashCode() {
            return Objects.hashCode(parseTree);
        }

        @Override
        public boolean equals(Object obj) {
            if (this == obj) return true;
            if (obj == null || getClass() != obj.getClass()) return false;
            DslYomlObject that = DslYomlObject.class.cast(obj);
            return Objects.equal(this.parseTree, that.parseTree);
        }

        @Override
        public String toString() {
            // TODO this will generally not generate reparseable output for maps etc
            // ideally we'd have access to the original parse node and contents and could embed that here
            // (but that requires refactoring the parser)
            // that would also allow us to pass the string plan as is preferred in YomlTypePlanTransformer
            return "$brooklyn:object-yoml("+JavaStringEscapes.wrapJavaString(Strings.toString(parseTree))+")";
        }

    }
    
    /**
     * Defers to management context's {@link ExternalConfigSupplierRegistry} to resolve values at runtime.
     * The name of the appropriate {@link ExternalConfigSupplier} is captured, along with the key of
     * the desired config value.
     */
    @DslAccessible
    public static DslExternal external(final String providerName, final String key) {
        return new DslExternal(providerName, key);
    }
    protected final static class DslExternal extends BrooklynDslDeferredSupplier<Object> {
        private static final long serialVersionUID = -3860334240490397057L;
        private final String providerName;
        private final String key;

        public DslExternal(String providerName, String key) {
            this.providerName = providerName;
            this.key = key;
        }

        @Override
        public final Maybe<Object> getImmediately() {
            // Note this call to getConfig() is different from entity.getConfig.
            // We expect it to not block waiting for other entities.
            ManagementContextInternal managementContext = DslExternal.managementContext();
            return Maybe.<Object>of(managementContext.getExternalConfigProviderRegistry().getConfig(providerName, key));
        }

        @Override
        public Task<Object> newTask() {
            return Tasks.<Object>builder()
                .displayName("resolving external configuration: '" + key + "' from provider '" + providerName + "'")
                .dynamic(false)
                .body(new Callable<Object>() {
                    @Override
                    public Object call() throws Exception {
                        return getImmediately().get();
                    }
                })
                .build();
        }

        @Override
        public int hashCode() {
            return Objects.hashCode(providerName, key);
        }

        @Override
        public boolean equals(Object obj) {
            if (this == obj) return true;
            if (obj == null || getClass() != obj.getClass()) return false;
            DslExternal that = DslExternal.class.cast(obj);
            return Objects.equal(this.providerName, that.providerName) &&
                    Objects.equal(this.key, that.key);
        }

        @Override
        public String toString() {
            return DslToStringHelpers.fn("external", providerName, key);
        }
    }

    public static class Functions {
        @DslAccessible
        public static Object regexReplacement(final Object pattern, final Object replacement) {
            if (resolved(pattern, replacement)) {
                return new org.apache.brooklyn.util.text.StringFunctions.RegexReplacer(String.valueOf(pattern), String.valueOf(replacement));
            } else {
                return new DslRegexReplacer(pattern, replacement);
            }
        }

        /** @deprecated since 0.11.0; use {@link org.apache.brooklyn.util.text.StringFunctions.RegexReplacer} instead */
        @Deprecated
        public static class RegexReplacer extends org.apache.brooklyn.util.text.StringFunctions.RegexReplacer {
            public RegexReplacer(String pattern, String replacement) {
                super(pattern, replacement);
            }
        }

        protected static class DslRegexReplacer extends BrooklynDslDeferredSupplier<Function<String, String>> {

            private static final long serialVersionUID = -2900037495440842269L;
            private Object pattern;
            private Object replacement;

            public DslRegexReplacer(Object pattern, Object replacement) {
                this.pattern = pattern;
                this.replacement = replacement;
            }

            @Override
            public Maybe<Function<String, String>> getImmediately() {
                return DependentConfiguration.regexReplacementImmediately(pattern, replacement);
            }
            
            @Override
            public Task<Function<String, String>> newTask() {
                return DependentConfiguration.regexReplacement(pattern, replacement);
            }

            @Override
            public int hashCode() {
                return Objects.hashCode(pattern, replacement);
            }

            @Override
            public boolean equals(Object obj) {
                if (this == obj) return true;
                if (obj == null || getClass() != obj.getClass()) return false;
                DslRegexReplacer that = DslRegexReplacer.class.cast(obj);
                return Objects.equal(this.pattern, that.pattern) &&
                        Objects.equal(this.replacement, that.replacement);
            }

            @Override
            public String toString() {
                return DslToStringHelpers.fn("function.regexReplace", pattern, replacement);
            }
        }
    }

    // The results of the following methods are not supposed to get serialized. They are
    // only intermediate values for the DSL evaluator to apply function calls on. There
    // will always be a next method that gets executed on the return value.
    public static class DslFacades {
        private static class EntitySupplier implements DeferredSupplier<Entity>, ImmediateSupplier<Entity> {
            private String entityId;

            public EntitySupplier(String entityId) {
                this.entityId = entityId;
            }

            @Override
            public Maybe<Entity> getImmediately() {
                EntityInternal entity = entity();
                if (entity == null) {
                    return Maybe.absent();
                }
                Entity targetEntity = entity.getManagementContext().getEntityManager().getEntity(entityId);
                return Maybe.of(targetEntity);
            }

            @Override
            public Entity get() {
                return getImmediately().orNull();
            }

            private EntityInternal entity() {
                return (EntityInternal) BrooklynTaskTags.getTargetOrContextEntity(Tasks.current());
            }
        }

        @DslAccessible
        public static Object wrap(Entity entity) {
            return DslComponent.newInstance(Scope.GLOBAL, new EntitySupplier(entity.getId()));
        }
    }

}<|MERGE_RESOLUTION|>--- conflicted
+++ resolved
@@ -66,6 +66,7 @@
 import org.apache.brooklyn.util.guava.Maybe;
 import org.apache.brooklyn.util.javalang.Reflections;
 import org.apache.brooklyn.util.net.Urls;
+import org.apache.brooklyn.util.text.Strings;
 import org.apache.commons.beanutils.BeanUtils;
 import org.slf4j.Logger;
 import org.slf4j.LoggerFactory;
@@ -744,12 +745,7 @@
 
         @Override
         public String toString() {
-<<<<<<< HEAD
-            // TODO more faithfully represent the input; see comments at DslYomlObject.toString
-            return "$brooklyn:object(\""+(type != null ? type.getName() : typeName)+"\")";
-=======
             return DslToStringHelpers.fn("object", type != null ? type.getName() : typeName);
->>>>>>> 39301e0f
         }
     }
 
@@ -806,11 +802,11 @@
 
         @Override
         public String toString() {
-            // TODO this will generally not generate reparseable output for maps etc
-            // ideally we'd have access to the original parse node and contents and could embed that here
-            // (but that requires refactoring the parser)
-            // that would also allow us to pass the string plan as is preferred in YomlTypePlanTransformer
-            return "$brooklyn:object-yoml("+JavaStringEscapes.wrapJavaString(Strings.toString(parseTree))+")";
+            // TODO this may not generate reparseable output for complex maps;
+            // ideally we'd have access to the original parse node and contents and could embed that here,
+            // but that requires refactoring the parser.
+            // (otoh that would also allow us to pass the string plan as is preferred in YomlTypePlanTransformer.)
+            return DslToStringHelpers.fn("object-yoml", Strings.toString(parseTree));
         }
 
     }

--- conflicted
+++ resolved
@@ -122,7 +122,6 @@
             brooklynFlags.putAll((Map<?,?>)origBrooklynFlags);
         }
 
-<<<<<<< HEAD
         addCustomMapAttributeIfNonEmpty(builder, attrs, BrooklynCampReservedKeys.BROOKLYN_CONFIG);
         addCustomListAttributeIfNonEmpty(builder, attrs, BrooklynCampReservedKeys.BROOKLYN_POLICIES);
         addCustomListAttributeIfNonEmpty(builder, attrs, BrooklynCampReservedKeys.BROOKLYN_ENRICHERS);
@@ -130,16 +129,7 @@
         addCustomListAttributeIfNonEmpty(builder, attrs, BrooklynCampReservedKeys.BROOKLYN_CHILDREN);
         addCustomListAttributeIfNonEmpty(builder, attrs, BrooklynCampReservedKeys.BROOKLYN_PARAMETERS);
         addCustomMapAttributeIfNonEmpty(builder, attrs, BrooklynCampReservedKeys.BROOKLYN_CATALOG);
-=======
-        addCustomMapAttributeIfNonNull(builder, attrs, BrooklynCampReservedKeys.BROOKLYN_CONFIG);
-        addCustomListAttributeIfNonNull(builder, attrs, BrooklynCampReservedKeys.BROOKLYN_POLICIES);
-        addCustomListAttributeIfNonNull(builder, attrs, BrooklynCampReservedKeys.BROOKLYN_ENRICHERS);
-        addCustomListAttributeIfNonNull(builder, attrs, BrooklynCampReservedKeys.BROOKLYN_INITIALIZERS);
-        addCustomListAttributeIfNonNull(builder, attrs, BrooklynCampReservedKeys.BROOKLYN_CHILDREN);
-        addCustomListAttributeIfNonNull(builder, attrs, BrooklynCampReservedKeys.BROOKLYN_PARAMETERS);
-        addCustomMapAttributeIfNonNull(builder, attrs, BrooklynCampReservedKeys.BROOKLYN_CATALOG);
-        addCustomListAttributeIfNonNull(builder, attrs, BrooklynCampReservedKeys.BROOKLYN_TAGS);
->>>>>>> 140631bc
+        addCustomListAttributeIfNonEmpty(builder, attrs, BrooklynCampReservedKeys.BROOKLYN_TAGS);
 
         brooklynFlags.putAll(attrs);
         if (!brooklynFlags.isEmpty()) {

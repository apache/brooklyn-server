--- conflicted
+++ resolved
@@ -40,8 +40,6 @@
 import org.apache.brooklyn.camp.spi.pdp.PdpYamlTest;
 import org.apache.brooklyn.camp.test.mock.web.MockWebPlatform;
 import org.apache.brooklyn.core.catalog.CatalogPredicates;
-import org.apache.brooklyn.core.catalog.internal.BasicBrooklynCatalog;
-import org.apache.brooklyn.core.catalog.internal.CatalogDto;
 import org.apache.brooklyn.core.catalog.internal.CatalogUtils;
 import org.apache.brooklyn.core.config.ConfigKeys;
 import org.apache.brooklyn.core.effector.AddChildrenEffector;
@@ -192,40 +190,10 @@
 
         assertMgmtHasSampleMyCatalogApp(symbolicName, bundleUrl);
     }
-<<<<<<< HEAD
- 
-    @SuppressWarnings("deprecation")
-    @Test
-    public void testResetXmlWithCustomEntity() throws IOException {
-        TestResourceUnavailableException.throwIfResourceUnavailable(getClass(), OsgiStandaloneTest.BROOKLYN_TEST_OSGI_ENTITIES_PATH);
-
-        String symbolicName = "my.catalog.app.id";
-        String bundleUrl = OsgiStandaloneTest.BROOKLYN_TEST_OSGI_ENTITIES_URL;
-        String yaml = prepAndGetSampleMyCatalogAppYaml(symbolicName, bundleUrl);
-
-        LocalManagementContext mgmt2 = LocalManagementContextForTests.newInstanceWithOsgi();
-        try {
-            installWithoutCatalogBom(mgmt2, bundleUrl);
-            CampPlatformWithJustBrooklynMgmt platform2 = new CampPlatformWithJustBrooklynMgmt(mgmt2);
-            MockWebPlatform.populate(platform2, TestAppAssemblyInstantiator.class);
-
-            mgmt2.getCatalog().addItems(yaml);
-            String xml = ((BasicBrooklynCatalog) mgmt2.getCatalog()).toXmlString();
-            ((BasicBrooklynCatalog) mgmt.getCatalog()).reset(CatalogDto.newDtoFromXmlContents(xml, "copy of temporary catalog"));
-        } finally {
-            mgmt2.terminate();
-        }
-
-        assertMgmtHasSampleMyCatalogApp(symbolicName, bundleUrl);
-    }
 
     private String prepAndGetSampleMyCatalogAppYaml(String symbolicName, String bundleUrl) {
         installWithoutCatalogBom(mgmt, bundleUrl);
         
-=======
-
-    private String getSampleMyCatalogAppYaml(String symbolicName, String bundleUrl) {
->>>>>>> fc575d77
         return Joiner.on("\n").join(
                 "brooklyn.catalog:",
                 "  id: " + symbolicName,

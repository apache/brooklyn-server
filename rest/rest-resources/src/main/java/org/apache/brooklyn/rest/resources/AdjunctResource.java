--- conflicted
+++ resolved
@@ -53,11 +53,7 @@
 import org.apache.brooklyn.rest.transform.AdjunctTransformer;
 import org.apache.brooklyn.rest.transform.ConfigTransformer;
 import org.apache.brooklyn.rest.transform.EntityTransformer;
-<<<<<<< HEAD
 import org.apache.brooklyn.rest.transform.TaskTransformer;
-import org.apache.brooklyn.rest.util.BrooklynRestResourceUtils;
-=======
->>>>>>> 0c2e1f60
 import org.apache.brooklyn.rest.util.WebResourceUtils;
 import org.apache.brooklyn.util.collections.MutableList;
 import org.apache.brooklyn.util.core.ClassLoaderUtils;
@@ -278,11 +274,6 @@
         return Response.status(Response.Status.OK).build();
     }
 
-<<<<<<< HEAD
-    public static String getStringValueForDisplay(BrooklynRestResourceUtils utils, EntityAdjunct policy, Object value) {
-        return utils.getStringValueForDisplay(value);
-    }
-
     @Override
     public List<TaskSummary> listTasks(String applicationId, String entityId, String adjunctToken, int limit, Boolean recurse) {
         Entity entity = brooklyn().getEntity(applicationId, entityId);
@@ -291,6 +282,4 @@
             limit, recurse, entity, ui);
     }
     
-=======
->>>>>>> 0c2e1f60
 }
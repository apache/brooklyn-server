/*
 * Licensed to the Apache Software Foundation (ASF) under one
 * or more contributor license agreements.  See the NOTICE file
 * distributed with this work for additional information
 * regarding copyright ownership.  The ASF licenses this file
 * to you under the Apache License, Version 2.0 (the
 * "License"); you may not use this file except in compliance
 * with the License.  You may obtain a copy of the License at
 *
 *     http://www.apache.org/licenses/LICENSE-2.0
 *
 * Unless required by applicable law or agreed to in writing,
 * software distributed under the License is distributed on an
 * "AS IS" BASIS, WITHOUT WARRANTIES OR CONDITIONS OF ANY
 * KIND, either express or implied.  See the License for the
 * specific language governing permissions and limitations
 * under the License.
 */
package org.apache.brooklyn.rest.transform;

import static com.google.common.collect.Iterables.transform;
import static org.apache.brooklyn.rest.util.WebResourceUtils.serviceUriBuilder;

import java.lang.reflect.Field;
import java.net.URI;
import java.util.List;
import java.util.Map;
import java.util.concurrent.atomic.AtomicInteger;

import javax.ws.rs.core.UriBuilder;

import org.apache.brooklyn.api.catalog.CatalogConfig;
import org.apache.brooklyn.api.entity.Application;
import org.apache.brooklyn.api.entity.Entity;
import org.apache.brooklyn.api.objs.SpecParameter;
import org.apache.brooklyn.config.ConfigKey;
import org.apache.brooklyn.core.catalog.internal.CatalogUtils;
import org.apache.brooklyn.core.config.render.RendererHints;
import org.apache.brooklyn.core.typereg.RegisteredTypes;
import org.apache.brooklyn.rest.api.ApplicationApi;
import org.apache.brooklyn.rest.api.CatalogApi;
import org.apache.brooklyn.rest.api.EntityApi;
import org.apache.brooklyn.rest.api.EntityConfigApi;
<<<<<<< HEAD
import org.apache.brooklyn.rest.domain.AdjunctConfigSummary;
=======
import org.apache.brooklyn.rest.domain.ConfigSummary;
>>>>>>> df83d44c
import org.apache.brooklyn.rest.domain.EnricherConfigSummary;
import org.apache.brooklyn.rest.domain.EntityConfigSummary;
import org.apache.brooklyn.rest.domain.EntitySummary;
import org.apache.brooklyn.rest.domain.PolicyConfigSummary;
import org.apache.brooklyn.util.collections.MutableMap;

import com.google.common.base.Function;
import com.google.common.collect.ImmutableMap;
import com.google.common.collect.Iterables;
import com.google.common.collect.Lists;

/**
 * @author Adam Lowe
 */
public class EntityTransformer {

    public static final Function<? super Entity, EntitySummary> fromEntity(final UriBuilder ub) {
        return new Function<Entity, EntitySummary>() {
            @Override
            public EntitySummary apply(Entity entity) {
                return EntityTransformer.entitySummary(entity, ub);
            }
        };
    };

    public static EntitySummary entitySummary(Entity entity, UriBuilder ub) {
        URI applicationUri = serviceUriBuilder(ub, ApplicationApi.class, "get").build(entity.getApplicationId());
        URI entityUri = serviceUriBuilder(ub, EntityApi.class, "get").build(entity.getApplicationId(), entity.getId());
        ImmutableMap.Builder<String, URI> lb = ImmutableMap.<String, URI>builder()
                .put("self", entityUri);
        if (entity.getParent()!=null) {
            URI parentUri = serviceUriBuilder(ub, EntityApi.class, "get").build(entity.getApplicationId(), entity.getParent().getId());
            lb.put("parent", parentUri);
        }

//        UriBuilder urib = serviceUriBuilder(ub, EntityApi.class, "getChildren").build(entity.getApplicationId(), entity.getId());
        // TODO: change all these as well :S
        lb.put("application", applicationUri)
                .put("children", URI.create(entityUri + "/children"))
                .put("config", URI.create(entityUri + "/config"))
                .put("sensors", URI.create(entityUri + "/sensors"))
                .put("effectors", URI.create(entityUri + "/effectors"))
                .put("policies", URI.create(entityUri + "/policies"))
                .put("activities", URI.create(entityUri + "/activities"))
                .put("locations", URI.create(entityUri + "/locations"))
                .put("tags", URI.create(entityUri + "/tags"))
                .put("expunge", URI.create(entityUri + "/expunge"))
                .put("rename", URI.create(entityUri + "/name"))
                .put("spec", URI.create(entityUri + "/spec"))
            ;

        if (RegisteredTypes.getIconUrl(entity)!=null)
            lb.put("iconUrl", URI.create(entityUri + "/icon"));

        if (entity.getCatalogItemId() != null) {
            String versionedId = entity.getCatalogItemId();
            URI catalogUri;
            String symbolicName = CatalogUtils.getSymbolicNameFromVersionedId(versionedId);
            String version = CatalogUtils.getVersionFromVersionedId(versionedId);
            catalogUri = serviceUriBuilder(ub, CatalogApi.class, "getEntity").build(symbolicName, version);
            lb.put("catalog", catalogUri);
        }

        String type = entity.getEntityType().getName();
        return new EntitySummary(entity.getId(), entity.getDisplayName(), type, entity.getCatalogItemId(), lb.build());
    }

    public static List<EntitySummary> entitySummaries(Iterable<? extends Entity> entities, final UriBuilder ub) {
        return Lists.newArrayList(transform(
            entities,
            new Function<Entity, EntitySummary>() {
                @Override
                public EntitySummary apply(Entity entity) {
                    return EntityTransformer.entitySummary(entity, ub);
                }
            }));
    }

    public static EntityConfigSummary entityConfigSummary(ConfigKey<?> config, String label, Double priority, Boolean pinned, Map<String, URI> links) {
        Map<String, URI> mapOfLinks =  links==null ? null : ImmutableMap.copyOf(links);
        return new EntityConfigSummary(config, label, priority, pinned, mapOfLinks);
    }

<<<<<<< HEAD
    public static AdjunctConfigSummary adjunctConfigSummary(ConfigKey<?> config, String label, Double priority, Map<String, URI> links) {
        return new AdjunctConfigSummary(config, label, priority, links);
=======
    public static ConfigSummary configSummary(ConfigKey<?> config, String label, Double priority, Boolean pinned, Map<String, URI> links) {
        return new ConfigSummary(config, label, priority, pinned, links);
>>>>>>> df83d44c
    }

    public static PolicyConfigSummary policyConfigSummary(ConfigKey<?> config, String label, Double priority, Map<String, URI> links) {
        return new PolicyConfigSummary(config, label, priority, links);
    }

    public static EnricherConfigSummary enricherConfigSummary(ConfigKey<?> config, String label, Double priority, Map<String, URI> links) {
        return new EnricherConfigSummary(config, label, priority, links);
    }

    /** generates a representation for a given config key, 
     * with label inferred from annoation in the entity class,
     * and links pointing to the entity and the applicaiton */
    public static EntityConfigSummary entityConfigSummary(Entity entity, ConfigKey<?> config, UriBuilder ub) {
      /*
       * following code nearly there to get the @CatalogConfig annotation
       * in the class and use that to populate a label
       */

//    EntityDynamicType typeMap = 
//            ((AbstractEntity)entity).getMutableEntityType();
//      // above line works if we can cast; line below won't work, but there should some way
//      // to get back the handle to the spec from an entity local, which then *would* work
//            EntityTypes.getDefinedEntityType(entity.getClass());

//    String label = typeMap.getConfigKeyField(config.getName());
        String label = null;
        Double priority = null;

        URI applicationUri = serviceUriBuilder(ub, ApplicationApi.class, "get").build(entity.getApplicationId());
        URI entityUri = serviceUriBuilder(ub, EntityApi.class, "get").build(entity.getApplicationId(), entity.getId());
        URI selfUri = serviceUriBuilder(ub, EntityConfigApi.class, "get").build(entity.getApplicationId(), entity.getId(), config.getName());
        
        MutableMap.Builder<String, URI> lb = MutableMap.<String, URI>builder()
            .put("self", selfUri)
            .put("application", applicationUri)
            .put("entity", entityUri)
            .put("action:json", selfUri);

        Iterable<RendererHints.NamedAction> hints = Iterables.filter(RendererHints.getHintsFor(config), RendererHints.NamedAction.class);
        for (RendererHints.NamedAction na : hints) {
            SensorTransformer.addNamedAction(lb, na, entity.getConfig(config), config, entity);
        }
    
        return entityConfigSummary(config, label, priority, null, lb.build());
    }

    public static URI applicationUri(Application entity, UriBuilder ub) {
        return serviceUriBuilder(ub, ApplicationApi.class, "get").build(entity.getApplicationId());
    }
    
    public static URI entityUri(Entity entity, UriBuilder ub) {
        return serviceUriBuilder(ub, EntityApi.class, "get").build(entity.getApplicationId(), entity.getId());
    }
    
    public static EntityConfigSummary entityConfigSummary(ConfigKey<?> config, Field configKeyField) {
        CatalogConfig catalogConfig = configKeyField!=null ? configKeyField.getAnnotation(CatalogConfig.class) : null;
        String label = catalogConfig==null ? null : catalogConfig.label();
        Double priority = catalogConfig==null ? null : catalogConfig.priority();
        boolean pinned = catalogConfig!=null && catalogConfig.pinned();
        return entityConfigSummary(config, label, priority, pinned, null);
    }

    public static EntityConfigSummary entityConfigSummary(SpecParameter<?> input, AtomicInteger paramPriorityCnt) {
        // Increment the priority because the config container is a set. Server-side we are using an ordered set
        // which results in correctly ordered items on the wire (as a list). Clients which use the java bindings
        // though will push the items in an unordered set - so give them means to recover the correct order.
        Double priority = input.isPinned() ? Double.valueOf(paramPriorityCnt.incrementAndGet()) : null;
        return entityConfigSummary(input.getConfigKey(), input.getLabel(), priority, input.isPinned(), null);
    }

<<<<<<< HEAD
    public static AdjunctConfigSummary adjunctConfigSummary(SpecParameter<?> input) {
        Double priority = input.isPinned() ? Double.valueOf(1d) : null;
        return policyConfigSummary(input.getConfigKey(), input.getLabel(), priority, null);
=======
    public static ConfigSummary configSummary(SpecParameter<?> input) {
        // could increment priority, or take from annotation, or introduce new field
        Double priority = input.isPinned() ? Double.valueOf(1d) : null;
        return configSummary(input.getConfigKey(), input.getLabel(), priority, input.isPinned(), null);
>>>>>>> df83d44c
    }

    public static PolicyConfigSummary policyConfigSummary(SpecParameter<?> input) {
        Double priority = input.isPinned() ? Double.valueOf(1d) : null;
        return policyConfigSummary(input.getConfigKey(), input.getLabel(), priority, null);
    }

    public static EnricherConfigSummary enricherConfigSummary(SpecParameter<?> input) {
        Double priority = input.isPinned() ? Double.valueOf(1d) : null;
        return enricherConfigSummary(input.getConfigKey(), input.getLabel(), priority, null);
    }
}<|MERGE_RESOLUTION|>--- conflicted
+++ resolved
@@ -41,11 +41,7 @@
 import org.apache.brooklyn.rest.api.CatalogApi;
 import org.apache.brooklyn.rest.api.EntityApi;
 import org.apache.brooklyn.rest.api.EntityConfigApi;
-<<<<<<< HEAD
-import org.apache.brooklyn.rest.domain.AdjunctConfigSummary;
-=======
 import org.apache.brooklyn.rest.domain.ConfigSummary;
->>>>>>> df83d44c
 import org.apache.brooklyn.rest.domain.EnricherConfigSummary;
 import org.apache.brooklyn.rest.domain.EntityConfigSummary;
 import org.apache.brooklyn.rest.domain.EntitySummary;
@@ -129,13 +125,8 @@
         return new EntityConfigSummary(config, label, priority, pinned, mapOfLinks);
     }
 
-<<<<<<< HEAD
-    public static AdjunctConfigSummary adjunctConfigSummary(ConfigKey<?> config, String label, Double priority, Map<String, URI> links) {
-        return new AdjunctConfigSummary(config, label, priority, links);
-=======
     public static ConfigSummary configSummary(ConfigKey<?> config, String label, Double priority, Boolean pinned, Map<String, URI> links) {
         return new ConfigSummary(config, label, priority, pinned, links);
->>>>>>> df83d44c
     }
 
     public static PolicyConfigSummary policyConfigSummary(ConfigKey<?> config, String label, Double priority, Map<String, URI> links) {
@@ -207,16 +198,10 @@
         return entityConfigSummary(input.getConfigKey(), input.getLabel(), priority, input.isPinned(), null);
     }
 
-<<<<<<< HEAD
-    public static AdjunctConfigSummary adjunctConfigSummary(SpecParameter<?> input) {
-        Double priority = input.isPinned() ? Double.valueOf(1d) : null;
-        return policyConfigSummary(input.getConfigKey(), input.getLabel(), priority, null);
-=======
     public static ConfigSummary configSummary(SpecParameter<?> input) {
         // could increment priority, or take from annotation, or introduce new field
         Double priority = input.isPinned() ? Double.valueOf(1d) : null;
         return configSummary(input.getConfigKey(), input.getLabel(), priority, input.isPinned(), null);
->>>>>>> df83d44c
     }
 
     public static PolicyConfigSummary policyConfigSummary(SpecParameter<?> input) {
